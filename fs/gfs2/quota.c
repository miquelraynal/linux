--- conflicted
+++ resolved
@@ -77,31 +77,13 @@
 static DEFINE_SPINLOCK(qd_lock);
 struct list_lru gfs2_qd_lru;
 
-<<<<<<< HEAD
-unsigned long gfs2_qd_shrink_scan(struct shrinker *shrink,
-				  struct shrink_control *sc)
+static void gfs2_qd_dispose(struct list_head *list)
 {
 	struct gfs2_quota_data *qd;
 	struct gfs2_sbd *sdp;
-	int nr_to_scan = sc->nr_to_scan;
-	long freed = 0;
-
-	if (!(sc->gfp_mask & __GFP_FS))
-		return SHRINK_STOP;
-
-	spin_lock(&qd_lru_lock);
-	while (nr_to_scan && !list_empty(&qd_lru_list)) {
-		qd = list_entry(qd_lru_list.next,
-				struct gfs2_quota_data, qd_reclaim);
-=======
-static void gfs2_qd_dispose(struct list_head *list)
-{
-	struct gfs2_quota_data *qd;
-	struct gfs2_sbd *sdp;
 
 	while (!list_empty(list)) {
 		qd = list_entry(list->next, struct gfs2_quota_data, qd_lru);
->>>>>>> d8ec26d7
 		sdp = qd->qd_gl->gl_sbd;
 
 		list_del(&qd->qd_lru);
@@ -120,20 +102,6 @@
 
 		/* Delete it from the common reclaim list */
 		kmem_cache_free(gfs2_quotad_cachep, qd);
-<<<<<<< HEAD
-		spin_lock(&qd_lru_lock);
-		nr_to_scan--;
-		freed++;
-	}
-	spin_unlock(&qd_lru_lock);
-	return freed;
-}
-
-unsigned long gfs2_qd_shrink_count(struct shrinker *shrink,
-				   struct shrink_control *sc)
-{
-	return vfs_pressure_ratio(atomic_read(&qd_lru_count));
-=======
 	}
 }
 
@@ -153,7 +121,6 @@
 
 	spin_unlock(&qd->qd_lockref.lock);
 	return LRU_REMOVED;
->>>>>>> d8ec26d7
 }
 
 static unsigned long gfs2_qd_shrink_scan(struct shrinker *shrink,
