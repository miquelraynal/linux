--- conflicted
+++ resolved
@@ -204,7 +204,7 @@
 	return 0;
 }
 
-static void __cpuinit sirfsoc_local_timer_stop(struct clock_event_device *ce)
+static void sirfsoc_local_timer_stop(struct clock_event_device *ce)
 {
 	int cpu = smp_processor_id();
 
@@ -216,13 +216,8 @@
 		remove_irq(sirfsoc_timer1_irq.irq, &sirfsoc_timer1_irq);
 }
 
-<<<<<<< HEAD
-static struct local_timer_ops sirfsoc_local_timer_ops = {
-	.setup	= sirfsoc_local_timer_setup,
-	.stop	= sirfsoc_local_timer_stop,
-=======
-static int __cpuinit sirfsoc_cpu_notify(struct notifier_block *self,
-					   unsigned long action, void *hcpu)
+static int sirfsoc_cpu_notify(struct notifier_block *self,
+			      unsigned long action, void *hcpu)
 {
 	/*
 	 * Grab cpu pointer in each case to avoid spurious
@@ -240,9 +235,8 @@
 	return NOTIFY_OK;
 }
 
-static struct notifier_block sirfsoc_cpu_nb __cpuinitdata = {
+static struct notifier_block sirfsoc_cpu_nb = {
 	.notifier_call = sirfsoc_cpu_notify,
->>>>>>> 060fd304
 };
 
 static void __init sirfsoc_clockevent_init(void)
