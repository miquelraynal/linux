--- conflicted
+++ resolved
@@ -106,11 +106,7 @@
 			goto out;
 		}
 
-<<<<<<< HEAD
-		wqe = get_send_wqe(qp, wqe_idx);
-=======
 		wqe = hns_roce_get_send_wqe(qp, wqe_idx);
->>>>>>> 04d5ce62
 		qp->sq.wrid[wqe_idx] = wr->wr_id;
 
 		/* Corresponding to the RC and RD type wqe process separately */
@@ -382,11 +378,7 @@
 			goto out;
 		}
 
-<<<<<<< HEAD
-		ctrl = get_recv_wqe(hr_qp, wqe_idx);
-=======
 		ctrl = hns_roce_get_recv_wqe(hr_qp, wqe_idx);
->>>>>>> 04d5ce62
 
 		roce_set_field(ctrl->rwqe_byte_12,
 			       RQ_WQE_CTRL_RWQE_BYTE_12_RWQE_SGE_NUM_M,
