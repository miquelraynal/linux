/*
 * Fast Ethernet Controller (FEC) driver for Motorola MPC8xx.
 * Copyright (c) 1997 Dan Malek (dmalek@jlc.net)
 *
 * Right now, I am very wasteful with the buffers.  I allocate memory
 * pages and then divide them into 2K frame buffers.  This way I know I
 * have buffers large enough to hold one frame within one buffer descriptor.
 * Once I get this working, I will use 64 or 128 byte CPM buffers, which
 * will be much more memory efficient and will easily handle lots of
 * small packets.
 *
 * Much better multiple PHY support by Magnus Damm.
 * Copyright (c) 2000 Ericsson Radio Systems AB.
 *
 * Support for FEC controller of ColdFire processors.
 * Copyright (c) 2001-2005 Greg Ungerer (gerg@snapgear.com)
 *
 * Bug fixes and cleanup by Philippe De Muyter (phdm@macqel.be)
 * Copyright (c) 2004-2006 Macq Electronique SA.
 */

#include <linux/module.h>
#include <linux/kernel.h>
#include <linux/string.h>
#include <linux/ptrace.h>
#include <linux/errno.h>
#include <linux/ioport.h>
#include <linux/slab.h>
#include <linux/interrupt.h>
#include <linux/pci.h>
#include <linux/init.h>
#include <linux/delay.h>
#include <linux/netdevice.h>
#include <linux/etherdevice.h>
#include <linux/skbuff.h>
#include <linux/spinlock.h>
#include <linux/workqueue.h>
#include <linux/bitops.h>
#include <linux/io.h>
#include <linux/irq.h>
#include <linux/clk.h>
#include <linux/platform_device.h>

#include <asm/cacheflush.h>

#ifndef CONFIG_ARCH_MXC
#include <asm/coldfire.h>
#include <asm/mcfsim.h>
#endif

#include "fec.h"

#ifdef CONFIG_ARCH_MXC
#include <mach/hardware.h>
#define FEC_ALIGNMENT	0xf
#else
#define FEC_ALIGNMENT	0x3
#endif

/*
 * Define the fixed address of the FEC hardware.
 */
#if defined(CONFIG_M5272)
#define HAVE_mii_link_interrupt

static unsigned char	fec_mac_default[] = {
	0x00, 0x00, 0x00, 0x00, 0x00, 0x00,
};

/*
 * Some hardware gets it MAC address out of local flash memory.
 * if this is non-zero then assume it is the address to get MAC from.
 */
#if defined(CONFIG_NETtel)
#define	FEC_FLASHMAC	0xf0006006
#elif defined(CONFIG_GILBARCONAP) || defined(CONFIG_SCALES)
#define	FEC_FLASHMAC	0xf0006000
#elif defined(CONFIG_CANCam)
#define	FEC_FLASHMAC	0xf0020000
#elif defined (CONFIG_M5272C3)
#define	FEC_FLASHMAC	(0xffe04000 + 4)
#elif defined(CONFIG_MOD5272)
#define FEC_FLASHMAC 	0xffc0406b
#else
#define	FEC_FLASHMAC	0
#endif
#endif /* CONFIG_M5272 */

/* Forward declarations of some structures to support different PHYs */

typedef struct {
	uint mii_data;
	void (*funct)(uint mii_reg, struct net_device *dev);
} phy_cmd_t;

typedef struct {
	uint id;
	char *name;

	const phy_cmd_t *config;
	const phy_cmd_t *startup;
	const phy_cmd_t *ack_int;
	const phy_cmd_t *shutdown;
} phy_info_t;

/* The number of Tx and Rx buffers.  These are allocated from the page
 * pool.  The code may assume these are power of two, so it it best
 * to keep them that size.
 * We don't need to allocate pages for the transmitter.  We just use
 * the skbuffer directly.
 */
#define FEC_ENET_RX_PAGES	8
#define FEC_ENET_RX_FRSIZE	2048
#define FEC_ENET_RX_FRPPG	(PAGE_SIZE / FEC_ENET_RX_FRSIZE)
#define RX_RING_SIZE		(FEC_ENET_RX_FRPPG * FEC_ENET_RX_PAGES)
#define FEC_ENET_TX_FRSIZE	2048
#define FEC_ENET_TX_FRPPG	(PAGE_SIZE / FEC_ENET_TX_FRSIZE)
#define TX_RING_SIZE		16	/* Must be power of two */
#define TX_RING_MOD_MASK	15	/*   for this to work */

#if (((RX_RING_SIZE + TX_RING_SIZE) * 8) > PAGE_SIZE)
#error "FEC: descriptor ring size constants too large"
#endif

/* Interrupt events/masks. */
#define FEC_ENET_HBERR	((uint)0x80000000)	/* Heartbeat error */
#define FEC_ENET_BABR	((uint)0x40000000)	/* Babbling receiver */
#define FEC_ENET_BABT	((uint)0x20000000)	/* Babbling transmitter */
#define FEC_ENET_GRA	((uint)0x10000000)	/* Graceful stop complete */
#define FEC_ENET_TXF	((uint)0x08000000)	/* Full frame transmitted */
#define FEC_ENET_TXB	((uint)0x04000000)	/* A buffer was transmitted */
#define FEC_ENET_RXF	((uint)0x02000000)	/* Full frame received */
#define FEC_ENET_RXB	((uint)0x01000000)	/* A buffer was received */
#define FEC_ENET_MII	((uint)0x00800000)	/* MII interrupt */
#define FEC_ENET_EBERR	((uint)0x00400000)	/* SDMA bus error */

/* The FEC stores dest/src/type, data, and checksum for receive packets.
 */
#define PKT_MAXBUF_SIZE		1518
#define PKT_MINBUF_SIZE		64
#define PKT_MAXBLR_SIZE		1520


/*
 * The 5270/5271/5280/5282/532x RX control register also contains maximum frame
 * size bits. Other FEC hardware does not, so we need to take that into
 * account when setting it.
 */
#if defined(CONFIG_M523x) || defined(CONFIG_M527x) || defined(CONFIG_M528x) || \
    defined(CONFIG_M520x) || defined(CONFIG_M532x) || defined(CONFIG_ARCH_MXC)
#define	OPT_FRAME_SIZE	(PKT_MAXBUF_SIZE << 16)
#else
#define	OPT_FRAME_SIZE	0
#endif

/* The FEC buffer descriptors track the ring buffers.  The rx_bd_base and
 * tx_bd_base always point to the base of the buffer descriptors.  The
 * cur_rx and cur_tx point to the currently available buffer.
 * The dirty_tx tracks the current buffer that is being sent by the
 * controller.  The cur_tx and dirty_tx are equal under both completely
 * empty and completely full conditions.  The empty/ready indicator in
 * the buffer descriptor determines the actual condition.
 */
struct fec_enet_private {
	/* Hardware registers of the FEC device */
	void __iomem *hwp;

	struct net_device *netdev;

	struct clk *clk;

	/* The saved address of a sent-in-place packet/buffer, for skfree(). */
	unsigned char *tx_bounce[TX_RING_SIZE];
	struct	sk_buff* tx_skbuff[TX_RING_SIZE];
	struct	sk_buff* rx_skbuff[RX_RING_SIZE];
	ushort	skb_cur;
	ushort	skb_dirty;

	/* CPM dual port RAM relative addresses */
	dma_addr_t	bd_dma;
	/* Address of Rx and Tx buffers */
	struct bufdesc	*rx_bd_base;
	struct bufdesc	*tx_bd_base;
	/* The next free ring entry */
	struct bufdesc	*cur_rx, *cur_tx; 
	/* The ring entries to be free()ed */
	struct bufdesc	*dirty_tx;

	uint	tx_full;
	/* hold while accessing the HW like ringbuffer for tx/rx but not MAC */
	spinlock_t hw_lock;
	/* hold while accessing the mii_list_t() elements */
	spinlock_t mii_lock;

	uint	phy_id;
	uint	phy_id_done;
	uint	phy_status;
	uint	phy_speed;
	phy_info_t const	*phy;
	struct work_struct phy_task;

	uint	sequence_done;
	uint	mii_phy_task_queued;

	uint	phy_addr;

	int	index;
	int	opened;
	int	link;
	int	old_link;
	int	full_duplex;
};

static void fec_enet_mii(struct net_device *dev);
static irqreturn_t fec_enet_interrupt(int irq, void * dev_id);
static void fec_enet_tx(struct net_device *dev);
static void fec_enet_rx(struct net_device *dev);
static int fec_enet_close(struct net_device *dev);
static void fec_restart(struct net_device *dev, int duplex);
static void fec_stop(struct net_device *dev);


/* MII processing.  We keep this as simple as possible.  Requests are
 * placed on the list (if there is room).  When the request is finished
 * by the MII, an optional function may be called.
 */
typedef struct mii_list {
	uint	mii_regval;
	void	(*mii_func)(uint val, struct net_device *dev);
	struct	mii_list *mii_next;
} mii_list_t;

#define		NMII	20
static mii_list_t	mii_cmds[NMII];
static mii_list_t	*mii_free;
static mii_list_t	*mii_head;
static mii_list_t	*mii_tail;

static int	mii_queue(struct net_device *dev, int request,
				void (*func)(uint, struct net_device *));

/* Make MII read/write commands for the FEC */
#define mk_mii_read(REG)	(0x60020000 | ((REG & 0x1f) << 18))
#define mk_mii_write(REG, VAL)	(0x50020000 | ((REG & 0x1f) << 18) | \
						(VAL & 0xffff))
#define mk_mii_end	0

/* Transmitter timeout */
#define TX_TIMEOUT (2 * HZ)

/* Register definitions for the PHY */

#define MII_REG_CR          0  /* Control Register                         */
#define MII_REG_SR          1  /* Status Register                          */
#define MII_REG_PHYIR1      2  /* PHY Identification Register 1            */
#define MII_REG_PHYIR2      3  /* PHY Identification Register 2            */
#define MII_REG_ANAR        4  /* A-N Advertisement Register               */
#define MII_REG_ANLPAR      5  /* A-N Link Partner Ability Register        */
#define MII_REG_ANER        6  /* A-N Expansion Register                   */
#define MII_REG_ANNPTR      7  /* A-N Next Page Transmit Register          */
#define MII_REG_ANLPRNPR    8  /* A-N Link Partner Received Next Page Reg. */

/* values for phy_status */

#define PHY_CONF_ANE	0x0001  /* 1 auto-negotiation enabled */
#define PHY_CONF_LOOP	0x0002  /* 1 loopback mode enabled */
#define PHY_CONF_SPMASK	0x00f0  /* mask for speed */
#define PHY_CONF_10HDX	0x0010  /* 10 Mbit half duplex supported */
#define PHY_CONF_10FDX	0x0020  /* 10 Mbit full duplex supported */
#define PHY_CONF_100HDX	0x0040  /* 100 Mbit half duplex supported */
#define PHY_CONF_100FDX	0x0080  /* 100 Mbit full duplex supported */

#define PHY_STAT_LINK	0x0100  /* 1 up - 0 down */
#define PHY_STAT_FAULT	0x0200  /* 1 remote fault */
#define PHY_STAT_ANC	0x0400  /* 1 auto-negotiation complete	*/
#define PHY_STAT_SPMASK	0xf000  /* mask for speed */
#define PHY_STAT_10HDX	0x1000  /* 10 Mbit half duplex selected	*/
#define PHY_STAT_10FDX	0x2000  /* 10 Mbit full duplex selected	*/
#define PHY_STAT_100HDX	0x4000  /* 100 Mbit half duplex selected */
#define PHY_STAT_100FDX	0x8000  /* 100 Mbit full duplex selected */


static int
fec_enet_start_xmit(struct sk_buff *skb, struct net_device *dev)
{
	struct fec_enet_private *fep = netdev_priv(dev);
	struct bufdesc *bdp;
	unsigned short	status;
	unsigned long flags;

	if (!fep->link) {
		/* Link is down or autonegotiation is in progress. */
		return NETDEV_TX_BUSY;
	}

	spin_lock_irqsave(&fep->hw_lock, flags);
	/* Fill in a Tx ring entry */
	bdp = fep->cur_tx;

	status = bdp->cbd_sc;

	if (status & BD_ENET_TX_READY) {
		/* Ooops.  All transmit buffers are full.  Bail out.
		 * This should not happen, since dev->tbusy should be set.
		 */
		printk("%s: tx queue full!.\n", dev->name);
		spin_unlock_irqrestore(&fep->hw_lock, flags);
		return NETDEV_TX_BUSY;
	}

	/* Clear all of the status flags */
	status &= ~BD_ENET_TX_STATS;

	/* Set buffer length and buffer pointer */
	bdp->cbd_bufaddr = __pa(skb->data);
	bdp->cbd_datlen = skb->len;

	/*
	 * On some FEC implementations data must be aligned on
	 * 4-byte boundaries. Use bounce buffers to copy data
	 * and get it aligned. Ugh.
	 */
	if (bdp->cbd_bufaddr & FEC_ALIGNMENT) {
		unsigned int index;
		index = bdp - fep->tx_bd_base;
		memcpy(fep->tx_bounce[index], (void *)skb->data, skb->len);
		bdp->cbd_bufaddr = __pa(fep->tx_bounce[index]);
	}

	/* Save skb pointer */
	fep->tx_skbuff[fep->skb_cur] = skb;

	dev->stats.tx_bytes += skb->len;
	fep->skb_cur = (fep->skb_cur+1) & TX_RING_MOD_MASK;

	/* Push the data cache so the CPM does not get stale memory
	 * data.
	 */
	bdp->cbd_bufaddr = dma_map_single(&dev->dev, skb->data,
			FEC_ENET_TX_FRSIZE, DMA_TO_DEVICE);

	/* Send it on its way.  Tell FEC it's ready, interrupt when done,
	 * it's the last BD of the frame, and to put the CRC on the end.
	 */
	status |= (BD_ENET_TX_READY | BD_ENET_TX_INTR
			| BD_ENET_TX_LAST | BD_ENET_TX_TC);
	bdp->cbd_sc = status;

	dev->trans_start = jiffies;

	/* Trigger transmission start */
	writel(0, fep->hwp + FEC_X_DES_ACTIVE);

	/* If this was the last BD in the ring, start at the beginning again. */
	if (status & BD_ENET_TX_WRAP)
		bdp = fep->tx_bd_base;
	else
		bdp++;

	if (bdp == fep->dirty_tx) {
		fep->tx_full = 1;
		netif_stop_queue(dev);
	}

	fep->cur_tx = bdp;

	spin_unlock_irqrestore(&fep->hw_lock, flags);

	return 0;
}

static void
fec_timeout(struct net_device *dev)
{
	struct fec_enet_private *fep = netdev_priv(dev);

	dev->stats.tx_errors++;

	fec_restart(dev, fep->full_duplex);
	netif_wake_queue(dev);
}

static irqreturn_t
fec_enet_interrupt(int irq, void * dev_id)
{
	struct	net_device *dev = dev_id;
	struct fec_enet_private *fep = netdev_priv(dev);
	uint	int_events;
	irqreturn_t ret = IRQ_NONE;

	do {
		int_events = readl(fep->hwp + FEC_IEVENT);
		writel(int_events, fep->hwp + FEC_IEVENT);

		if (int_events & FEC_ENET_RXF) {
			ret = IRQ_HANDLED;
			fec_enet_rx(dev);
		}

		/* Transmit OK, or non-fatal error. Update the buffer
		 * descriptors. FEC handles all errors, we just discover
		 * them as part of the transmit process.
		 */
		if (int_events & FEC_ENET_TXF) {
			ret = IRQ_HANDLED;
			fec_enet_tx(dev);
		}

		if (int_events & FEC_ENET_MII) {
			ret = IRQ_HANDLED;
			fec_enet_mii(dev);
		}

	} while (int_events);

	return ret;
}


static void
fec_enet_tx(struct net_device *dev)
{
	struct	fec_enet_private *fep;
	struct bufdesc *bdp;
	unsigned short status;
	struct	sk_buff	*skb;

	fep = netdev_priv(dev);
	spin_lock_irq(&fep->hw_lock);
	bdp = fep->dirty_tx;

	while (((status = bdp->cbd_sc) & BD_ENET_TX_READY) == 0) {
		if (bdp == fep->cur_tx && fep->tx_full == 0)
			break;

		dma_unmap_single(&dev->dev, bdp->cbd_bufaddr, FEC_ENET_TX_FRSIZE, DMA_TO_DEVICE);
		bdp->cbd_bufaddr = 0;

		skb = fep->tx_skbuff[fep->skb_dirty];
		/* Check for errors. */
		if (status & (BD_ENET_TX_HB | BD_ENET_TX_LC |
				   BD_ENET_TX_RL | BD_ENET_TX_UN |
				   BD_ENET_TX_CSL)) {
			dev->stats.tx_errors++;
			if (status & BD_ENET_TX_HB)  /* No heartbeat */
				dev->stats.tx_heartbeat_errors++;
			if (status & BD_ENET_TX_LC)  /* Late collision */
				dev->stats.tx_window_errors++;
			if (status & BD_ENET_TX_RL)  /* Retrans limit */
				dev->stats.tx_aborted_errors++;
			if (status & BD_ENET_TX_UN)  /* Underrun */
				dev->stats.tx_fifo_errors++;
			if (status & BD_ENET_TX_CSL) /* Carrier lost */
				dev->stats.tx_carrier_errors++;
		} else {
			dev->stats.tx_packets++;
		}

		if (status & BD_ENET_TX_READY)
			printk("HEY! Enet xmit interrupt and TX_READY.\n");

		/* Deferred means some collisions occurred during transmit,
		 * but we eventually sent the packet OK.
		 */
		if (status & BD_ENET_TX_DEF)
			dev->stats.collisions++;

		/* Free the sk buffer associated with this last transmit */
		dev_kfree_skb_any(skb);
		fep->tx_skbuff[fep->skb_dirty] = NULL;
		fep->skb_dirty = (fep->skb_dirty + 1) & TX_RING_MOD_MASK;

		/* Update pointer to next buffer descriptor to be transmitted */
		if (status & BD_ENET_TX_WRAP)
			bdp = fep->tx_bd_base;
		else
			bdp++;

		/* Since we have freed up a buffer, the ring is no longer full
		 */
		if (fep->tx_full) {
			fep->tx_full = 0;
			if (netif_queue_stopped(dev))
				netif_wake_queue(dev);
		}
	}
	fep->dirty_tx = bdp;
	spin_unlock_irq(&fep->hw_lock);
}


/* During a receive, the cur_rx points to the current incoming buffer.
 * When we update through the ring, if the next incoming buffer has
 * not been given to the system, we just set the empty indicator,
 * effectively tossing the packet.
 */
static void
fec_enet_rx(struct net_device *dev)
{
	struct	fec_enet_private *fep = netdev_priv(dev);
	struct bufdesc *bdp;
	unsigned short status;
	struct	sk_buff	*skb;
	ushort	pkt_len;
	__u8 *data;

#ifdef CONFIG_M532x
	flush_cache_all();
#endif

	spin_lock_irq(&fep->hw_lock);

	/* First, grab all of the stats for the incoming packet.
	 * These get messed up if we get called due to a busy condition.
	 */
	bdp = fep->cur_rx;

	while (!((status = bdp->cbd_sc) & BD_ENET_RX_EMPTY)) {

		/* Since we have allocated space to hold a complete frame,
		 * the last indicator should be set.
		 */
		if ((status & BD_ENET_RX_LAST) == 0)
			printk("FEC ENET: rcv is not +last\n");

		if (!fep->opened)
			goto rx_processing_done;

		/* Check for errors. */
		if (status & (BD_ENET_RX_LG | BD_ENET_RX_SH | BD_ENET_RX_NO |
			   BD_ENET_RX_CR | BD_ENET_RX_OV)) {
			dev->stats.rx_errors++;
			if (status & (BD_ENET_RX_LG | BD_ENET_RX_SH)) {
				/* Frame too long or too short. */
				dev->stats.rx_length_errors++;
			}
			if (status & BD_ENET_RX_NO)	/* Frame alignment */
				dev->stats.rx_frame_errors++;
			if (status & BD_ENET_RX_CR)	/* CRC Error */
				dev->stats.rx_crc_errors++;
			if (status & BD_ENET_RX_OV)	/* FIFO overrun */
				dev->stats.rx_fifo_errors++;
		}

		/* Report late collisions as a frame error.
		 * On this error, the BD is closed, but we don't know what we
		 * have in the buffer.  So, just drop this frame on the floor.
		 */
		if (status & BD_ENET_RX_CL) {
			dev->stats.rx_errors++;
			dev->stats.rx_frame_errors++;
			goto rx_processing_done;
		}

		/* Process the incoming frame. */
		dev->stats.rx_packets++;
		pkt_len = bdp->cbd_datlen;
		dev->stats.rx_bytes += pkt_len;
		data = (__u8*)__va(bdp->cbd_bufaddr);

	        dma_unmap_single(NULL, bdp->cbd_bufaddr, bdp->cbd_datlen,
        			DMA_FROM_DEVICE);

		/* This does 16 byte alignment, exactly what we need.
		 * The packet length includes FCS, but we don't want to
		 * include that when passing upstream as it messes up
		 * bridging applications.
		 */
		skb = dev_alloc_skb(pkt_len - 4 + NET_IP_ALIGN);

		if (unlikely(!skb)) {
			printk("%s: Memory squeeze, dropping packet.\n",
					dev->name);
			dev->stats.rx_dropped++;
		} else {
			skb_reserve(skb, NET_IP_ALIGN);
			skb_put(skb, pkt_len - 4);	/* Make room */
			skb_copy_to_linear_data(skb, data, pkt_len - 4);
			skb->protocol = eth_type_trans(skb, dev);
			netif_rx(skb);
		}

        	bdp->cbd_bufaddr = dma_map_single(NULL, data, bdp->cbd_datlen,
			DMA_FROM_DEVICE);
rx_processing_done:
		/* Clear the status flags for this buffer */
		status &= ~BD_ENET_RX_STATS;

		/* Mark the buffer empty */
		status |= BD_ENET_RX_EMPTY;
		bdp->cbd_sc = status;

		/* Update BD pointer to next entry */
		if (status & BD_ENET_RX_WRAP)
			bdp = fep->rx_bd_base;
		else
			bdp++;
		/* Doing this here will keep the FEC running while we process
		 * incoming frames.  On a heavily loaded network, we should be
		 * able to keep up at the expense of system resources.
		 */
		writel(0, fep->hwp + FEC_R_DES_ACTIVE);
	}
	fep->cur_rx = bdp;

	spin_unlock_irq(&fep->hw_lock);
}

/* called from interrupt context */
static void
fec_enet_mii(struct net_device *dev)
{
	struct	fec_enet_private *fep;
	mii_list_t	*mip;

	fep = netdev_priv(dev);
	spin_lock_irq(&fep->mii_lock);

	if ((mip = mii_head) == NULL) {
		printk("MII and no head!\n");
		goto unlock;
	}

	if (mip->mii_func != NULL)
		(*(mip->mii_func))(readl(fep->hwp + FEC_MII_DATA), dev);

	mii_head = mip->mii_next;
	mip->mii_next = mii_free;
	mii_free = mip;

	if ((mip = mii_head) != NULL)
		writel(mip->mii_regval, fep->hwp + FEC_MII_DATA);

unlock:
	spin_unlock_irq(&fep->mii_lock);
}

static int
mii_queue(struct net_device *dev, int regval, void (*func)(uint, struct net_device *))
{
	struct fec_enet_private *fep;
	unsigned long	flags;
	mii_list_t	*mip;
	int		retval;

	/* Add PHY address to register command */
	fep = netdev_priv(dev);
	spin_lock_irqsave(&fep->mii_lock, flags);

	regval |= fep->phy_addr << 23;
	retval = 0;

	if ((mip = mii_free) != NULL) {
		mii_free = mip->mii_next;
		mip->mii_regval = regval;
		mip->mii_func = func;
		mip->mii_next = NULL;
		if (mii_head) {
			mii_tail->mii_next = mip;
			mii_tail = mip;
		} else {
			mii_head = mii_tail = mip;
			writel(regval, fep->hwp + FEC_MII_DATA);
		}
	} else {
		retval = 1;
	}

	spin_unlock_irqrestore(&fep->mii_lock, flags);
	return retval;
}

static void mii_do_cmd(struct net_device *dev, const phy_cmd_t *c)
{
	if(!c)
		return;

	for (; c->mii_data != mk_mii_end; c++)
		mii_queue(dev, c->mii_data, c->funct);
}

static void mii_parse_sr(uint mii_reg, struct net_device *dev)
{
	struct fec_enet_private *fep = netdev_priv(dev);
	volatile uint *s = &(fep->phy_status);
	uint status;

	status = *s & ~(PHY_STAT_LINK | PHY_STAT_FAULT | PHY_STAT_ANC);

	if (mii_reg & 0x0004)
		status |= PHY_STAT_LINK;
	if (mii_reg & 0x0010)
		status |= PHY_STAT_FAULT;
	if (mii_reg & 0x0020)
		status |= PHY_STAT_ANC;
	*s = status;
}

static void mii_parse_cr(uint mii_reg, struct net_device *dev)
{
	struct fec_enet_private *fep = netdev_priv(dev);
	volatile uint *s = &(fep->phy_status);
	uint status;

	status = *s & ~(PHY_CONF_ANE | PHY_CONF_LOOP);

	if (mii_reg & 0x1000)
		status |= PHY_CONF_ANE;
	if (mii_reg & 0x4000)
		status |= PHY_CONF_LOOP;
	*s = status;
}

static void mii_parse_anar(uint mii_reg, struct net_device *dev)
{
	struct fec_enet_private *fep = netdev_priv(dev);
	volatile uint *s = &(fep->phy_status);
	uint status;

	status = *s & ~(PHY_CONF_SPMASK);

	if (mii_reg & 0x0020)
		status |= PHY_CONF_10HDX;
	if (mii_reg & 0x0040)
		status |= PHY_CONF_10FDX;
	if (mii_reg & 0x0080)
		status |= PHY_CONF_100HDX;
	if (mii_reg & 0x00100)
		status |= PHY_CONF_100FDX;
	*s = status;
}

/* ------------------------------------------------------------------------- */
/* The Level one LXT970 is used by many boards				     */

#define MII_LXT970_MIRROR    16  /* Mirror register           */
#define MII_LXT970_IER       17  /* Interrupt Enable Register */
#define MII_LXT970_ISR       18  /* Interrupt Status Register */
#define MII_LXT970_CONFIG    19  /* Configuration Register    */
#define MII_LXT970_CSR       20  /* Chip Status Register      */

static void mii_parse_lxt970_csr(uint mii_reg, struct net_device *dev)
{
	struct fec_enet_private *fep = netdev_priv(dev);
	volatile uint *s = &(fep->phy_status);
	uint status;

	status = *s & ~(PHY_STAT_SPMASK);
	if (mii_reg & 0x0800) {
		if (mii_reg & 0x1000)
			status |= PHY_STAT_100FDX;
		else
			status |= PHY_STAT_100HDX;
	} else {
		if (mii_reg & 0x1000)
			status |= PHY_STAT_10FDX;
		else
			status |= PHY_STAT_10HDX;
	}
	*s = status;
}

static phy_cmd_t const phy_cmd_lxt970_config[] = {
		{ mk_mii_read(MII_REG_CR), mii_parse_cr },
		{ mk_mii_read(MII_REG_ANAR), mii_parse_anar },
		{ mk_mii_end, }
	};
static phy_cmd_t const phy_cmd_lxt970_startup[] = { /* enable interrupts */
		{ mk_mii_write(MII_LXT970_IER, 0x0002), NULL },
		{ mk_mii_write(MII_REG_CR, 0x1200), NULL }, /* autonegotiate */
		{ mk_mii_end, }
	};
static phy_cmd_t const phy_cmd_lxt970_ack_int[] = {
		/* read SR and ISR to acknowledge */
		{ mk_mii_read(MII_REG_SR), mii_parse_sr },
		{ mk_mii_read(MII_LXT970_ISR), NULL },

		/* find out the current status */
		{ mk_mii_read(MII_LXT970_CSR), mii_parse_lxt970_csr },
		{ mk_mii_end, }
	};
static phy_cmd_t const phy_cmd_lxt970_shutdown[] = { /* disable interrupts */
		{ mk_mii_write(MII_LXT970_IER, 0x0000), NULL },
		{ mk_mii_end, }
	};
static phy_info_t const phy_info_lxt970 = {
	.id = 0x07810000,
	.name = "LXT970",
	.config = phy_cmd_lxt970_config,
	.startup = phy_cmd_lxt970_startup,
	.ack_int = phy_cmd_lxt970_ack_int,
	.shutdown = phy_cmd_lxt970_shutdown
};

/* ------------------------------------------------------------------------- */
/* The Level one LXT971 is used on some of my custom boards                  */

/* register definitions for the 971 */

#define MII_LXT971_PCR       16  /* Port Control Register     */
#define MII_LXT971_SR2       17  /* Status Register 2         */
#define MII_LXT971_IER       18  /* Interrupt Enable Register */
#define MII_LXT971_ISR       19  /* Interrupt Status Register */
#define MII_LXT971_LCR       20  /* LED Control Register      */
#define MII_LXT971_TCR       30  /* Transmit Control Register */

/*
 * I had some nice ideas of running the MDIO faster...
 * The 971 should support 8MHz and I tried it, but things acted really
 * weird, so 2.5 MHz ought to be enough for anyone...
 */

static void mii_parse_lxt971_sr2(uint mii_reg, struct net_device *dev)
{
	struct fec_enet_private *fep = netdev_priv(dev);
	volatile uint *s = &(fep->phy_status);
	uint status;

	status = *s & ~(PHY_STAT_SPMASK | PHY_STAT_LINK | PHY_STAT_ANC);

	if (mii_reg & 0x0400) {
		fep->link = 1;
		status |= PHY_STAT_LINK;
	} else {
		fep->link = 0;
	}
	if (mii_reg & 0x0080)
		status |= PHY_STAT_ANC;
	if (mii_reg & 0x4000) {
		if (mii_reg & 0x0200)
			status |= PHY_STAT_100FDX;
		else
			status |= PHY_STAT_100HDX;
	} else {
		if (mii_reg & 0x0200)
			status |= PHY_STAT_10FDX;
		else
			status |= PHY_STAT_10HDX;
	}
	if (mii_reg & 0x0008)
		status |= PHY_STAT_FAULT;

	*s = status;
}

static phy_cmd_t const phy_cmd_lxt971_config[] = {
		/* limit to 10MBit because my prototype board
		 * doesn't work with 100. */
		{ mk_mii_read(MII_REG_CR), mii_parse_cr },
		{ mk_mii_read(MII_REG_ANAR), mii_parse_anar },
		{ mk_mii_read(MII_LXT971_SR2), mii_parse_lxt971_sr2 },
		{ mk_mii_end, }
	};
static phy_cmd_t const phy_cmd_lxt971_startup[] = {  /* enable interrupts */
		{ mk_mii_write(MII_LXT971_IER, 0x00f2), NULL },
		{ mk_mii_write(MII_REG_CR, 0x1200), NULL }, /* autonegotiate */
		{ mk_mii_write(MII_LXT971_LCR, 0xd422), NULL }, /* LED config */
		/* Somehow does the 971 tell me that the link is down
		 * the first read after power-up.
		 * read here to get a valid value in ack_int */
		{ mk_mii_read(MII_REG_SR), mii_parse_sr },
		{ mk_mii_end, }
	};
static phy_cmd_t const phy_cmd_lxt971_ack_int[] = {
		/* acknowledge the int before reading status ! */
		{ mk_mii_read(MII_LXT971_ISR), NULL },
		/* find out the current status */
		{ mk_mii_read(MII_REG_SR), mii_parse_sr },
		{ mk_mii_read(MII_LXT971_SR2), mii_parse_lxt971_sr2 },
		{ mk_mii_end, }
	};
static phy_cmd_t const phy_cmd_lxt971_shutdown[] = { /* disable interrupts */
		{ mk_mii_write(MII_LXT971_IER, 0x0000), NULL },
		{ mk_mii_end, }
	};
static phy_info_t const phy_info_lxt971 = {
	.id = 0x0001378e,
	.name = "LXT971",
	.config = phy_cmd_lxt971_config,
	.startup = phy_cmd_lxt971_startup,
	.ack_int = phy_cmd_lxt971_ack_int,
	.shutdown = phy_cmd_lxt971_shutdown
};

/* ------------------------------------------------------------------------- */
/* The Quality Semiconductor QS6612 is used on the RPX CLLF                  */

/* register definitions */

#define MII_QS6612_MCR       17  /* Mode Control Register      */
#define MII_QS6612_FTR       27  /* Factory Test Register      */
#define MII_QS6612_MCO       28  /* Misc. Control Register     */
#define MII_QS6612_ISR       29  /* Interrupt Source Register  */
#define MII_QS6612_IMR       30  /* Interrupt Mask Register    */
#define MII_QS6612_PCR       31  /* 100BaseTx PHY Control Reg. */

static void mii_parse_qs6612_pcr(uint mii_reg, struct net_device *dev)
{
	struct fec_enet_private *fep = netdev_priv(dev);
	volatile uint *s = &(fep->phy_status);
	uint status;

	status = *s & ~(PHY_STAT_SPMASK);

	switch((mii_reg >> 2) & 7) {
	case 1: status |= PHY_STAT_10HDX; break;
	case 2: status |= PHY_STAT_100HDX; break;
	case 5: status |= PHY_STAT_10FDX; break;
	case 6: status |= PHY_STAT_100FDX; break;
}

	*s = status;
}

static phy_cmd_t const phy_cmd_qs6612_config[] = {
		/* The PHY powers up isolated on the RPX,
		 * so send a command to allow operation.
		 */
		{ mk_mii_write(MII_QS6612_PCR, 0x0dc0), NULL },

		/* parse cr and anar to get some info */
		{ mk_mii_read(MII_REG_CR), mii_parse_cr },
		{ mk_mii_read(MII_REG_ANAR), mii_parse_anar },
		{ mk_mii_end, }
	};
static phy_cmd_t const phy_cmd_qs6612_startup[] = {  /* enable interrupts */
		{ mk_mii_write(MII_QS6612_IMR, 0x003a), NULL },
		{ mk_mii_write(MII_REG_CR, 0x1200), NULL }, /* autonegotiate */
		{ mk_mii_end, }
	};
static phy_cmd_t const phy_cmd_qs6612_ack_int[] = {
		/* we need to read ISR, SR and ANER to acknowledge */
		{ mk_mii_read(MII_QS6612_ISR), NULL },
		{ mk_mii_read(MII_REG_SR), mii_parse_sr },
		{ mk_mii_read(MII_REG_ANER), NULL },

		/* read pcr to get info */
		{ mk_mii_read(MII_QS6612_PCR), mii_parse_qs6612_pcr },
		{ mk_mii_end, }
	};
static phy_cmd_t const phy_cmd_qs6612_shutdown[] = { /* disable interrupts */
		{ mk_mii_write(MII_QS6612_IMR, 0x0000), NULL },
		{ mk_mii_end, }
	};
static phy_info_t const phy_info_qs6612 = {
	.id = 0x00181440,
	.name = "QS6612",
	.config = phy_cmd_qs6612_config,
	.startup = phy_cmd_qs6612_startup,
	.ack_int = phy_cmd_qs6612_ack_int,
	.shutdown = phy_cmd_qs6612_shutdown
};

/* ------------------------------------------------------------------------- */
/* AMD AM79C874 phy                                                          */

/* register definitions for the 874 */

#define MII_AM79C874_MFR       16  /* Miscellaneous Feature Register */
#define MII_AM79C874_ICSR      17  /* Interrupt/Status Register      */
#define MII_AM79C874_DR        18  /* Diagnostic Register            */
#define MII_AM79C874_PMLR      19  /* Power and Loopback Register    */
#define MII_AM79C874_MCR       21  /* ModeControl Register           */
#define MII_AM79C874_DC        23  /* Disconnect Counter             */
#define MII_AM79C874_REC       24  /* Recieve Error Counter          */

static void mii_parse_am79c874_dr(uint mii_reg, struct net_device *dev)
{
	struct fec_enet_private *fep = netdev_priv(dev);
	volatile uint *s = &(fep->phy_status);
	uint status;

	status = *s & ~(PHY_STAT_SPMASK | PHY_STAT_ANC);

	if (mii_reg & 0x0080)
		status |= PHY_STAT_ANC;
	if (mii_reg & 0x0400)
		status |= ((mii_reg & 0x0800) ? PHY_STAT_100FDX : PHY_STAT_100HDX);
	else
		status |= ((mii_reg & 0x0800) ? PHY_STAT_10FDX : PHY_STAT_10HDX);

	*s = status;
}

static phy_cmd_t const phy_cmd_am79c874_config[] = {
		{ mk_mii_read(MII_REG_CR), mii_parse_cr },
		{ mk_mii_read(MII_REG_ANAR), mii_parse_anar },
		{ mk_mii_read(MII_AM79C874_DR), mii_parse_am79c874_dr },
		{ mk_mii_end, }
	};
static phy_cmd_t const phy_cmd_am79c874_startup[] = {  /* enable interrupts */
		{ mk_mii_write(MII_AM79C874_ICSR, 0xff00), NULL },
		{ mk_mii_write(MII_REG_CR, 0x1200), NULL }, /* autonegotiate */
		{ mk_mii_read(MII_REG_SR), mii_parse_sr },
		{ mk_mii_end, }
	};
static phy_cmd_t const phy_cmd_am79c874_ack_int[] = {
		/* find out the current status */
		{ mk_mii_read(MII_REG_SR), mii_parse_sr },
		{ mk_mii_read(MII_AM79C874_DR), mii_parse_am79c874_dr },
		/* we only need to read ISR to acknowledge */
		{ mk_mii_read(MII_AM79C874_ICSR), NULL },
		{ mk_mii_end, }
	};
static phy_cmd_t const phy_cmd_am79c874_shutdown[] = { /* disable interrupts */
		{ mk_mii_write(MII_AM79C874_ICSR, 0x0000), NULL },
		{ mk_mii_end, }
	};
static phy_info_t const phy_info_am79c874 = {
	.id = 0x00022561,
	.name = "AM79C874",
	.config = phy_cmd_am79c874_config,
	.startup = phy_cmd_am79c874_startup,
	.ack_int = phy_cmd_am79c874_ack_int,
	.shutdown = phy_cmd_am79c874_shutdown
};


/* ------------------------------------------------------------------------- */
/* Kendin KS8721BL phy                                                       */

/* register definitions for the 8721 */

#define MII_KS8721BL_RXERCR	21
#define MII_KS8721BL_ICSR	27
#define	MII_KS8721BL_PHYCR	31

static phy_cmd_t const phy_cmd_ks8721bl_config[] = {
		{ mk_mii_read(MII_REG_CR), mii_parse_cr },
		{ mk_mii_read(MII_REG_ANAR), mii_parse_anar },
		{ mk_mii_end, }
	};
static phy_cmd_t const phy_cmd_ks8721bl_startup[] = {  /* enable interrupts */
		{ mk_mii_write(MII_KS8721BL_ICSR, 0xff00), NULL },
		{ mk_mii_write(MII_REG_CR, 0x1200), NULL }, /* autonegotiate */
		{ mk_mii_read(MII_REG_SR), mii_parse_sr },
		{ mk_mii_end, }
	};
static phy_cmd_t const phy_cmd_ks8721bl_ack_int[] = {
		/* find out the current status */
		{ mk_mii_read(MII_REG_SR), mii_parse_sr },
		/* we only need to read ISR to acknowledge */
		{ mk_mii_read(MII_KS8721BL_ICSR), NULL },
		{ mk_mii_end, }
	};
static phy_cmd_t const phy_cmd_ks8721bl_shutdown[] = { /* disable interrupts */
		{ mk_mii_write(MII_KS8721BL_ICSR, 0x0000), NULL },
		{ mk_mii_end, }
	};
static phy_info_t const phy_info_ks8721bl = {
	.id = 0x00022161,
	.name = "KS8721BL",
	.config = phy_cmd_ks8721bl_config,
	.startup = phy_cmd_ks8721bl_startup,
	.ack_int = phy_cmd_ks8721bl_ack_int,
	.shutdown = phy_cmd_ks8721bl_shutdown
};

/* ------------------------------------------------------------------------- */
/* register definitions for the DP83848 */

#define MII_DP8384X_PHYSTST    16  /* PHY Status Register */

static void mii_parse_dp8384x_sr2(uint mii_reg, struct net_device *dev)
{
	struct fec_enet_private *fep = netdev_priv(dev);
	volatile uint *s = &(fep->phy_status);

	*s &= ~(PHY_STAT_SPMASK | PHY_STAT_LINK | PHY_STAT_ANC);

	/* Link up */
	if (mii_reg & 0x0001) {
		fep->link = 1;
		*s |= PHY_STAT_LINK;
	} else
		fep->link = 0;
	/* Status of link */
	if (mii_reg & 0x0010)   /* Autonegotioation complete */
		*s |= PHY_STAT_ANC;
	if (mii_reg & 0x0002) {   /* 10MBps? */
		if (mii_reg & 0x0004)   /* Full Duplex? */
			*s |= PHY_STAT_10FDX;
		else
			*s |= PHY_STAT_10HDX;
	} else {                  /* 100 Mbps? */
		if (mii_reg & 0x0004)   /* Full Duplex? */
			*s |= PHY_STAT_100FDX;
		else
			*s |= PHY_STAT_100HDX;
	}
	if (mii_reg & 0x0008)
		*s |= PHY_STAT_FAULT;
}

static phy_info_t phy_info_dp83848= {
	0x020005c9,
	"DP83848",

	(const phy_cmd_t []) {  /* config */
		{ mk_mii_read(MII_REG_CR), mii_parse_cr },
		{ mk_mii_read(MII_REG_ANAR), mii_parse_anar },
		{ mk_mii_read(MII_DP8384X_PHYSTST), mii_parse_dp8384x_sr2 },
		{ mk_mii_end, }
	},
	(const phy_cmd_t []) {  /* startup - enable interrupts */
		{ mk_mii_write(MII_REG_CR, 0x1200), NULL }, /* autonegotiate */
		{ mk_mii_read(MII_REG_SR), mii_parse_sr },
		{ mk_mii_end, }
	},
	(const phy_cmd_t []) { /* ack_int - never happens, no interrupt */
		{ mk_mii_end, }
	},
	(const phy_cmd_t []) {  /* shutdown */
		{ mk_mii_end, }
	},
};

/* ------------------------------------------------------------------------- */

static phy_info_t const * const phy_info[] = {
	&phy_info_lxt970,
	&phy_info_lxt971,
	&phy_info_qs6612,
	&phy_info_am79c874,
	&phy_info_ks8721bl,
	&phy_info_dp83848,
	NULL
};

/* ------------------------------------------------------------------------- */
#ifdef HAVE_mii_link_interrupt
static irqreturn_t
mii_link_interrupt(int irq, void * dev_id);

/*
 *	This is specific to the MII interrupt setup of the M5272EVB.
 */
static void __inline__ fec_request_mii_intr(struct net_device *dev)
{
	if (request_irq(66, mii_link_interrupt, IRQF_DISABLED, "fec(MII)", dev) != 0)
		printk("FEC: Could not allocate fec(MII) IRQ(66)!\n");
}

static void __inline__ fec_disable_phy_intr(void)
{
	volatile unsigned long *icrp;
	icrp = (volatile unsigned long *) (MCF_MBAR + MCFSIM_ICR1);
	*icrp = 0x08000000;
}

static void __inline__ fec_phy_ack_intr(void)
{
	volatile unsigned long *icrp;
	/* Acknowledge the interrupt */
	icrp = (volatile unsigned long *) (MCF_MBAR + MCFSIM_ICR1);
	*icrp = 0x0d000000;
}
#endif

#ifdef CONFIG_M5272
static void __inline__ fec_get_mac(struct net_device *dev)
{
	struct fec_enet_private *fep = netdev_priv(dev);
	unsigned char *iap, tmpaddr[ETH_ALEN];

	if (FEC_FLASHMAC) {
		/*
		 * Get MAC address from FLASH.
		 * If it is all 1's or 0's, use the default.
		 */
		iap = (unsigned char *)FEC_FLASHMAC;
		if ((iap[0] == 0) && (iap[1] == 0) && (iap[2] == 0) &&
		    (iap[3] == 0) && (iap[4] == 0) && (iap[5] == 0))
			iap = fec_mac_default;
		if ((iap[0] == 0xff) && (iap[1] == 0xff) && (iap[2] == 0xff) &&
		    (iap[3] == 0xff) && (iap[4] == 0xff) && (iap[5] == 0xff))
			iap = fec_mac_default;
	} else {
		*((unsigned long *) &tmpaddr[0]) = readl(fep->hwp + FEC_ADDR_LOW);
		*((unsigned short *) &tmpaddr[4]) = (readl(fep->hwp + FEC_ADDR_HIGH) >> 16);
		iap = &tmpaddr[0];
	}

	memcpy(dev->dev_addr, iap, ETH_ALEN);

	/* Adjust MAC if using default MAC address */
	if (iap == fec_mac_default)
		 dev->dev_addr[ETH_ALEN-1] = fec_mac_default[ETH_ALEN-1] + fep->index;
}
#endif

/* ------------------------------------------------------------------------- */

static void mii_display_status(struct net_device *dev)
{
	struct fec_enet_private *fep = netdev_priv(dev);
	volatile uint *s = &(fep->phy_status);

	if (!fep->link && !fep->old_link) {
		/* Link is still down - don't print anything */
		return;
	}

	printk("%s: status: ", dev->name);

	if (!fep->link) {
		printk("link down");
	} else {
		printk("link up");

		switch(*s & PHY_STAT_SPMASK) {
		case PHY_STAT_100FDX: printk(", 100MBit Full Duplex"); break;
		case PHY_STAT_100HDX: printk(", 100MBit Half Duplex"); break;
		case PHY_STAT_10FDX: printk(", 10MBit Full Duplex"); break;
		case PHY_STAT_10HDX: printk(", 10MBit Half Duplex"); break;
		default:
			printk(", Unknown speed/duplex");
		}

		if (*s & PHY_STAT_ANC)
			printk(", auto-negotiation complete");
	}

	if (*s & PHY_STAT_FAULT)
		printk(", remote fault");

	printk(".\n");
}

static void mii_display_config(struct work_struct *work)
{
	struct fec_enet_private *fep = container_of(work, struct fec_enet_private, phy_task);
	struct net_device *dev = fep->netdev;
	uint status = fep->phy_status;

	/*
	** When we get here, phy_task is already removed from
	** the workqueue.  It is thus safe to allow to reuse it.
	*/
	fep->mii_phy_task_queued = 0;
	printk("%s: config: auto-negotiation ", dev->name);

	if (status & PHY_CONF_ANE)
		printk("on");
	else
		printk("off");

	if (status & PHY_CONF_100FDX)
		printk(", 100FDX");
	if (status & PHY_CONF_100HDX)
		printk(", 100HDX");
	if (status & PHY_CONF_10FDX)
		printk(", 10FDX");
	if (status & PHY_CONF_10HDX)
		printk(", 10HDX");
	if (!(status & PHY_CONF_SPMASK))
		printk(", No speed/duplex selected?");

	if (status & PHY_CONF_LOOP)
		printk(", loopback enabled");

	printk(".\n");

	fep->sequence_done = 1;
}

static void mii_relink(struct work_struct *work)
{
	struct fec_enet_private *fep = container_of(work, struct fec_enet_private, phy_task);
	struct net_device *dev = fep->netdev;
	int duplex;

	/*
	** When we get here, phy_task is already removed from
	** the workqueue.  It is thus safe to allow to reuse it.
	*/
	fep->mii_phy_task_queued = 0;
	fep->link = (fep->phy_status & PHY_STAT_LINK) ? 1 : 0;
	mii_display_status(dev);
	fep->old_link = fep->link;

	if (fep->link) {
		duplex = 0;
		if (fep->phy_status
		    & (PHY_STAT_100FDX | PHY_STAT_10FDX))
			duplex = 1;
		fec_restart(dev, duplex);
	} else
		fec_stop(dev);
}

/* mii_queue_relink is called in interrupt context from mii_link_interrupt */
static void mii_queue_relink(uint mii_reg, struct net_device *dev)
{
	struct fec_enet_private *fep = netdev_priv(dev);

	/*
	 * We cannot queue phy_task twice in the workqueue.  It
	 * would cause an endless loop in the workqueue.
	 * Fortunately, if the last mii_relink entry has not yet been
	 * executed now, it will do the job for the current interrupt,
	 * which is just what we want.
	 */
	if (fep->mii_phy_task_queued)
		return;

	fep->mii_phy_task_queued = 1;
	INIT_WORK(&fep->phy_task, mii_relink);
	schedule_work(&fep->phy_task);
}

/* mii_queue_config is called in interrupt context from fec_enet_mii */
static void mii_queue_config(uint mii_reg, struct net_device *dev)
{
	struct fec_enet_private *fep = netdev_priv(dev);

	if (fep->mii_phy_task_queued)
		return;

	fep->mii_phy_task_queued = 1;
	INIT_WORK(&fep->phy_task, mii_display_config);
	schedule_work(&fep->phy_task);
}

phy_cmd_t const phy_cmd_relink[] = {
	{ mk_mii_read(MII_REG_CR), mii_queue_relink },
	{ mk_mii_end, }
	};
phy_cmd_t const phy_cmd_config[] = {
	{ mk_mii_read(MII_REG_CR), mii_queue_config },
	{ mk_mii_end, }
	};

/* Read remainder of PHY ID. */
static void
mii_discover_phy3(uint mii_reg, struct net_device *dev)
{
	struct fec_enet_private *fep;
	int i;

	fep = netdev_priv(dev);
	fep->phy_id |= (mii_reg & 0xffff);
	printk("fec: PHY @ 0x%x, ID 0x%08x", fep->phy_addr, fep->phy_id);

	for(i = 0; phy_info[i]; i++) {
		if(phy_info[i]->id == (fep->phy_id >> 4))
			break;
	}

	if (phy_info[i])
		printk(" -- %s\n", phy_info[i]->name);
	else
		printk(" -- unknown PHY!\n");

	fep->phy = phy_info[i];
	fep->phy_id_done = 1;
}

/* Scan all of the MII PHY addresses looking for someone to respond
 * with a valid ID.  This usually happens quickly.
 */
static void
mii_discover_phy(uint mii_reg, struct net_device *dev)
{
	struct fec_enet_private *fep;
	uint phytype;

	fep = netdev_priv(dev);

	if (fep->phy_addr < 32) {
		if ((phytype = (mii_reg & 0xffff)) != 0xffff && phytype != 0) {

			/* Got first part of ID, now get remainder */
			fep->phy_id = phytype << 16;
			mii_queue(dev, mk_mii_read(MII_REG_PHYIR2),
							mii_discover_phy3);
		} else {
			fep->phy_addr++;
			mii_queue(dev, mk_mii_read(MII_REG_PHYIR1),
							mii_discover_phy);
		}
	} else {
		printk("FEC: No PHY device found.\n");
		/* Disable external MII interface */
		writel(0, fep->hwp + FEC_MII_SPEED);
		fep->phy_speed = 0;
#ifdef HAVE_mii_link_interrupt
		fec_disable_phy_intr();
#endif
	}
}

/* This interrupt occurs when the PHY detects a link change */
#ifdef HAVE_mii_link_interrupt
static irqreturn_t
mii_link_interrupt(int irq, void * dev_id)
{
	struct	net_device *dev = dev_id;
	struct fec_enet_private *fep = netdev_priv(dev);

	fec_phy_ack_intr();

	mii_do_cmd(dev, fep->phy->ack_int);
	mii_do_cmd(dev, phy_cmd_relink);  /* restart and display status */

	return IRQ_HANDLED;
}
#endif

static void fec_enet_free_buffers(struct net_device *dev)
{
	struct fec_enet_private *fep = netdev_priv(dev);
	int i;
	struct sk_buff *skb;
	struct bufdesc	*bdp;

	bdp = fep->rx_bd_base;
	for (i = 0; i < RX_RING_SIZE; i++) {
		skb = fep->rx_skbuff[i];

		if (bdp->cbd_bufaddr)
			dma_unmap_single(&dev->dev, bdp->cbd_bufaddr,
					FEC_ENET_RX_FRSIZE, DMA_FROM_DEVICE);
		if (skb)
			dev_kfree_skb(skb);
		bdp++;
	}

	bdp = fep->tx_bd_base;
	for (i = 0; i < TX_RING_SIZE; i++)
		kfree(fep->tx_bounce[i]);
}

static int fec_enet_alloc_buffers(struct net_device *dev)
{
	struct fec_enet_private *fep = netdev_priv(dev);
	int i;
	struct sk_buff *skb;
	struct bufdesc	*bdp;

	bdp = fep->rx_bd_base;
	for (i = 0; i < RX_RING_SIZE; i++) {
		skb = dev_alloc_skb(FEC_ENET_RX_FRSIZE);
		if (!skb) {
			fec_enet_free_buffers(dev);
			return -ENOMEM;
		}
		fep->rx_skbuff[i] = skb;

		bdp->cbd_bufaddr = dma_map_single(&dev->dev, skb->data,
				FEC_ENET_RX_FRSIZE, DMA_FROM_DEVICE);
		bdp->cbd_sc = BD_ENET_RX_EMPTY;
		bdp++;
	}

	/* Set the last buffer to wrap. */
	bdp--;
	bdp->cbd_sc |= BD_SC_WRAP;

	bdp = fep->tx_bd_base;
	for (i = 0; i < TX_RING_SIZE; i++) {
		fep->tx_bounce[i] = kmalloc(FEC_ENET_TX_FRSIZE, GFP_KERNEL);

		bdp->cbd_sc = 0;
		bdp->cbd_bufaddr = 0;
		bdp++;
	}

	/* Set the last buffer to wrap. */
	bdp--;
	bdp->cbd_sc |= BD_SC_WRAP;

	return 0;
}

static int
fec_enet_open(struct net_device *dev)
{
	struct fec_enet_private *fep = netdev_priv(dev);
	int ret;

	/* I should reset the ring buffers here, but I don't yet know
	 * a simple way to do that.
	 */

	ret = fec_enet_alloc_buffers(dev);
	if (ret)
		return ret;

	fep->sequence_done = 0;
	fep->link = 0;

	fec_restart(dev, 1);

	if (fep->phy) {
		mii_do_cmd(dev, fep->phy->ack_int);
		mii_do_cmd(dev, fep->phy->config);
		mii_do_cmd(dev, phy_cmd_config);  /* display configuration */

		/* Poll until the PHY tells us its configuration
		 * (not link state).
		 * Request is initiated by mii_do_cmd above, but answer
		 * comes by interrupt.
		 * This should take about 25 usec per register at 2.5 MHz,
		 * and we read approximately 5 registers.
		 */
		while(!fep->sequence_done)
			schedule();

		mii_do_cmd(dev, fep->phy->startup);
	}

	/* Set the initial link state to true. A lot of hardware
	 * based on this device does not implement a PHY interrupt,
	 * so we are never notified of link change.
	 */
	fep->link = 1;

	netif_start_queue(dev);
	fep->opened = 1;
	return 0;
}

static int
fec_enet_close(struct net_device *dev)
{
	struct fec_enet_private *fep = netdev_priv(dev);

	/* Don't know what to do yet. */
	fep->opened = 0;
	netif_stop_queue(dev);
	fec_stop(dev);

        fec_enet_free_buffers(dev);

	return 0;
}

/* Set or clear the multicast filter for this adaptor.
 * Skeleton taken from sunlance driver.
 * The CPM Ethernet implementation allows Multicast as well as individual
 * MAC address filtering.  Some of the drivers check to make sure it is
 * a group multicast address, and discard those that are not.  I guess I
 * will do the same for now, but just remove the test if you want
 * individual filtering as well (do the upper net layers want or support
 * this kind of feature?).
 */

#define HASH_BITS	6		/* #bits in hash */
#define CRC32_POLY	0xEDB88320

static void set_multicast_list(struct net_device *dev)
{
	struct fec_enet_private *fep = netdev_priv(dev);
	struct dev_mc_list *dmi;
	unsigned int i, j, bit, data, crc, tmp;
	unsigned char hash;

	if (dev->flags & IFF_PROMISC) {
		tmp = readl(fep->hwp + FEC_R_CNTRL);
		tmp |= 0x8;
		writel(tmp, fep->hwp + FEC_R_CNTRL);
		return;
	}

	tmp = readl(fep->hwp + FEC_R_CNTRL);
	tmp &= ~0x8;
	writel(tmp, fep->hwp + FEC_R_CNTRL);

	if (dev->flags & IFF_ALLMULTI) {
		/* Catch all multicast addresses, so set the
		 * filter to all 1's
		 */
		writel(0xffffffff, fep->hwp + FEC_GRP_HASH_TABLE_HIGH);
		writel(0xffffffff, fep->hwp + FEC_GRP_HASH_TABLE_LOW);

		return;
	}

	/* Clear filter and add the addresses in hash register
	 */
	writel(0, fep->hwp + FEC_GRP_HASH_TABLE_HIGH);
	writel(0, fep->hwp + FEC_GRP_HASH_TABLE_LOW);

	dmi = dev->mc_list;

	for (j = 0; j < dev->mc_count; j++, dmi = dmi->next) {
		/* Only support group multicast for now */
		if (!(dmi->dmi_addr[0] & 1))
			continue;

		/* calculate crc32 value of mac address */
		crc = 0xffffffff;

		for (i = 0; i < dmi->dmi_addrlen; i++) {
			data = dmi->dmi_addr[i];
			for (bit = 0; bit < 8; bit++, data >>= 1) {
				crc = (crc >> 1) ^
				(((crc ^ data) & 1) ? CRC32_POLY : 0);
			}
		}

		/* only upper 6 bits (HASH_BITS) are used
		 * which point to specific bit in he hash registers
		 */
		hash = (crc >> (32 - HASH_BITS)) & 0x3f;

		if (hash > 31) {
			tmp = readl(fep->hwp + FEC_GRP_HASH_TABLE_HIGH);
			tmp |= 1 << (hash - 32);
			writel(tmp, fep->hwp + FEC_GRP_HASH_TABLE_HIGH);
		} else {
			tmp = readl(fep->hwp + FEC_GRP_HASH_TABLE_LOW);
			tmp |= 1 << hash;
			writel(tmp, fep->hwp + FEC_GRP_HASH_TABLE_LOW);
		}
	}
}

/* Set a MAC change in hardware. */
static int
fec_set_mac_address(struct net_device *dev, void *p)
{
	struct fec_enet_private *fep = netdev_priv(dev);
	struct sockaddr *addr = p;

	if (!is_valid_ether_addr(addr->sa_data))
		return -EADDRNOTAVAIL;

	memcpy(dev->dev_addr, addr->sa_data, dev->addr_len);

	writel(dev->dev_addr[3] | (dev->dev_addr[2] << 8) |
		(dev->dev_addr[1] << 16) | (dev->dev_addr[0] << 24),
		fep->hwp + FEC_ADDR_LOW);
	writel((dev->dev_addr[5] << 16) | (dev->dev_addr[4] << 24),
		fep + FEC_ADDR_HIGH);
	return 0;
}

static const struct net_device_ops fec_netdev_ops = {
	.ndo_open		= fec_enet_open,
	.ndo_stop		= fec_enet_close,
	.ndo_start_xmit		= fec_enet_start_xmit,
	.ndo_set_multicast_list = set_multicast_list,
<<<<<<< HEAD
=======
	.ndo_change_mtu		= eth_change_mtu,
>>>>>>> 80ffb3cc
	.ndo_validate_addr	= eth_validate_addr,
	.ndo_tx_timeout		= fec_timeout,
	.ndo_set_mac_address	= fec_set_mac_address,
};

 /*
  * XXX:  We need to clean up on failure exits here.
  *
  * index is only used in legacy code
  */
int __init fec_enet_init(struct net_device *dev, int index)
{
	struct fec_enet_private *fep = netdev_priv(dev);
	struct bufdesc *cbd_base;
	int i;

	/* Allocate memory for buffer descriptors. */
	cbd_base = dma_alloc_coherent(NULL, PAGE_SIZE, &fep->bd_dma,
			GFP_KERNEL);
	if (!cbd_base) {
		printk("FEC: allocate descriptor memory failed?\n");
		return -ENOMEM;
	}

	spin_lock_init(&fep->hw_lock);
	spin_lock_init(&fep->mii_lock);

	fep->index = index;
	fep->hwp = (void __iomem *)dev->base_addr;
	fep->netdev = dev;

	/* Set the Ethernet address */
#ifdef CONFIG_M5272
	fec_get_mac(dev);
#else
	{
		unsigned long l;
		l = readl(fep->hwp + FEC_ADDR_LOW);
		dev->dev_addr[0] = (unsigned char)((l & 0xFF000000) >> 24);
		dev->dev_addr[1] = (unsigned char)((l & 0x00FF0000) >> 16);
		dev->dev_addr[2] = (unsigned char)((l & 0x0000FF00) >> 8);
		dev->dev_addr[3] = (unsigned char)((l & 0x000000FF) >> 0);
		l = readl(fep->hwp + FEC_ADDR_HIGH);
		dev->dev_addr[4] = (unsigned char)((l & 0xFF000000) >> 24);
		dev->dev_addr[5] = (unsigned char)((l & 0x00FF0000) >> 16);
	}
#endif

	/* Set receive and transmit descriptor base. */
	fep->rx_bd_base = cbd_base;
	fep->tx_bd_base = cbd_base + RX_RING_SIZE;

#ifdef HAVE_mii_link_interrupt
	fec_request_mii_intr(dev);
#endif
	/* The FEC Ethernet specific entries in the device structure */
	dev->watchdog_timeo = TX_TIMEOUT;
	dev->netdev_ops = &fec_netdev_ops;

	for (i=0; i<NMII-1; i++)
		mii_cmds[i].mii_next = &mii_cmds[i+1];
	mii_free = mii_cmds;

	/* Set MII speed to 2.5 MHz */
	fep->phy_speed = ((((clk_get_rate(fep->clk) / 2 + 4999999)
					/ 2500000) / 2) & 0x3F) << 1;
	fec_restart(dev, 0);

	/* Queue up command to detect the PHY and initialize the
	 * remainder of the interface.
	 */
	fep->phy_id_done = 0;
	fep->phy_addr = 0;
	mii_queue(dev, mk_mii_read(MII_REG_PHYIR1), mii_discover_phy);

	return 0;
}

/* This function is called to start or restart the FEC during a link
 * change.  This only happens when switching between half and full
 * duplex.
 */
static void
fec_restart(struct net_device *dev, int duplex)
{
	struct fec_enet_private *fep = netdev_priv(dev);
	struct bufdesc *bdp;
	int i;

	/* Whack a reset.  We should wait for this. */
	writel(1, fep->hwp + FEC_ECNTRL);
	udelay(10);

	/* Clear any outstanding interrupt. */
	writel(0xffc00000, fep->hwp + FEC_IEVENT);

	/* Reset all multicast.	*/
	writel(0, fep->hwp + FEC_GRP_HASH_TABLE_HIGH);
	writel(0, fep->hwp + FEC_GRP_HASH_TABLE_LOW);
#ifndef CONFIG_M5272
	writel(0, fep->hwp + FEC_HASH_TABLE_HIGH);
	writel(0, fep->hwp + FEC_HASH_TABLE_LOW);
#endif

	/* Set maximum receive buffer size. */
	writel(PKT_MAXBLR_SIZE, fep->hwp + FEC_R_BUFF_SIZE);

	/* Set receive and transmit descriptor base. */
	writel(fep->bd_dma, fep->hwp + FEC_R_DES_START);
	writel((unsigned long)fep->bd_dma + sizeof(struct bufdesc) * RX_RING_SIZE,
			fep->hwp + FEC_X_DES_START);

	fep->dirty_tx = fep->cur_tx = fep->tx_bd_base;
	fep->cur_rx = fep->rx_bd_base;

	/* Reset SKB transmit buffers. */
	fep->skb_cur = fep->skb_dirty = 0;
	for (i = 0; i <= TX_RING_MOD_MASK; i++) {
		if (fep->tx_skbuff[i]) {
			dev_kfree_skb_any(fep->tx_skbuff[i]);
			fep->tx_skbuff[i] = NULL;
		}
	}

	/* Initialize the receive buffer descriptors. */
	bdp = fep->rx_bd_base;
	for (i = 0; i < RX_RING_SIZE; i++) {

		/* Initialize the BD for every fragment in the page. */
		bdp->cbd_sc = BD_ENET_RX_EMPTY;
		bdp++;
	}

	/* Set the last buffer to wrap */
	bdp--;
	bdp->cbd_sc |= BD_SC_WRAP;

	/* ...and the same for transmit */
	bdp = fep->tx_bd_base;
	for (i = 0; i < TX_RING_SIZE; i++) {

		/* Initialize the BD for every fragment in the page. */
		bdp->cbd_sc = 0;
		bdp->cbd_bufaddr = 0;
		bdp++;
	}

	/* Set the last buffer to wrap */
	bdp--;
	bdp->cbd_sc |= BD_SC_WRAP;

	/* Enable MII mode */
	if (duplex) {
		/* MII enable / FD enable */
		writel(OPT_FRAME_SIZE | 0x04, fep->hwp + FEC_R_CNTRL);
		writel(0x04, fep->hwp + FEC_X_CNTRL);
	} else {
		/* MII enable / No Rcv on Xmit */
		writel(OPT_FRAME_SIZE | 0x06, fep->hwp + FEC_R_CNTRL);
		writel(0x0, fep->hwp + FEC_X_CNTRL);
	}
	fep->full_duplex = duplex;

	/* Set MII speed */
	writel(fep->phy_speed, fep->hwp + FEC_MII_SPEED);

	/* And last, enable the transmit and receive processing */
	writel(2, fep->hwp + FEC_ECNTRL);
	writel(0, fep->hwp + FEC_R_DES_ACTIVE);

	/* Enable interrupts we wish to service */
	writel(FEC_ENET_TXF | FEC_ENET_RXF | FEC_ENET_MII,
			fep->hwp + FEC_IMASK);
}

static void
fec_stop(struct net_device *dev)
{
	struct fec_enet_private *fep = netdev_priv(dev);

	/* We cannot expect a graceful transmit stop without link !!! */
	if (fep->link) {
		writel(1, fep->hwp + FEC_X_CNTRL); /* Graceful transmit stop */
		udelay(10);
		if (!(readl(fep->hwp + FEC_IEVENT) & FEC_ENET_GRA))
			printk("fec_stop : Graceful transmit stop did not complete !\n");
	}

	/* Whack a reset.  We should wait for this. */
	writel(1, fep->hwp + FEC_ECNTRL);
	udelay(10);

	/* Clear outstanding MII command interrupts. */
	writel(FEC_ENET_MII, fep->hwp + FEC_IEVENT);

	writel(FEC_ENET_MII, fep->hwp + FEC_IMASK);
	writel(fep->phy_speed, fep->hwp + FEC_MII_SPEED);
}

static int __devinit
fec_probe(struct platform_device *pdev)
{
	struct fec_enet_private *fep;
	struct net_device *ndev;
	int i, irq, ret = 0;
	struct resource *r;

	r = platform_get_resource(pdev, IORESOURCE_MEM, 0);
	if (!r)
		return -ENXIO;

	r = request_mem_region(r->start, resource_size(r), pdev->name);
	if (!r)
		return -EBUSY;

	/* Init network device */
	ndev = alloc_etherdev(sizeof(struct fec_enet_private));
	if (!ndev)
		return -ENOMEM;

	SET_NETDEV_DEV(ndev, &pdev->dev);

	/* setup board info structure */
	fep = netdev_priv(ndev);
	memset(fep, 0, sizeof(*fep));

	ndev->base_addr = (unsigned long)ioremap(r->start, resource_size(r));

	if (!ndev->base_addr) {
		ret = -ENOMEM;
		goto failed_ioremap;
	}

	platform_set_drvdata(pdev, ndev);

	/* This device has up to three irqs on some platforms */
	for (i = 0; i < 3; i++) {
		irq = platform_get_irq(pdev, i);
		if (i && irq < 0)
			break;
		ret = request_irq(irq, fec_enet_interrupt, IRQF_DISABLED, pdev->name, ndev);
		if (ret) {
			while (i >= 0) {
				irq = platform_get_irq(pdev, i);
				free_irq(irq, ndev);
				i--;
			}
			goto failed_irq;
		}
	}

	fep->clk = clk_get(&pdev->dev, "fec_clk");
	if (IS_ERR(fep->clk)) {
		ret = PTR_ERR(fep->clk);
		goto failed_clk;
	}
	clk_enable(fep->clk);

	ret = fec_enet_init(ndev, 0);
	if (ret)
		goto failed_init;

	ret = register_netdev(ndev);
	if (ret)
		goto failed_register;

	return 0;

failed_register:
failed_init:
	clk_disable(fep->clk);
	clk_put(fep->clk);
failed_clk:
	for (i = 0; i < 3; i++) {
		irq = platform_get_irq(pdev, i);
		if (irq > 0)
			free_irq(irq, ndev);
	}
failed_irq:
	iounmap((void __iomem *)ndev->base_addr);
failed_ioremap:
	free_netdev(ndev);

	return ret;
}

static int __devexit
fec_drv_remove(struct platform_device *pdev)
{
	struct net_device *ndev = platform_get_drvdata(pdev);
	struct fec_enet_private *fep = netdev_priv(ndev);

	platform_set_drvdata(pdev, NULL);

	fec_stop(ndev);
	clk_disable(fep->clk);
	clk_put(fep->clk);
	iounmap((void __iomem *)ndev->base_addr);
	unregister_netdev(ndev);
	free_netdev(ndev);
	return 0;
}

static int
fec_suspend(struct platform_device *dev, pm_message_t state)
{
	struct net_device *ndev = platform_get_drvdata(dev);
	struct fec_enet_private *fep;

	if (ndev) {
		fep = netdev_priv(ndev);
		if (netif_running(ndev)) {
			netif_device_detach(ndev);
			fec_stop(ndev);
		}
	}
	return 0;
}

static int
fec_resume(struct platform_device *dev)
{
	struct net_device *ndev = platform_get_drvdata(dev);

	if (ndev) {
		if (netif_running(ndev)) {
			fec_enet_init(ndev, 0);
			netif_device_attach(ndev);
		}
	}
	return 0;
}

static struct platform_driver fec_driver = {
	.driver	= {
		.name    = "fec",
		.owner	 = THIS_MODULE,
	},
	.probe   = fec_probe,
	.remove  = __devexit_p(fec_drv_remove),
	.suspend = fec_suspend,
	.resume  = fec_resume,
};

static int __init
fec_enet_module_init(void)
{
	printk(KERN_INFO "FEC Ethernet Driver\n");

	return platform_driver_register(&fec_driver);
}

static void __exit
fec_enet_cleanup(void)
{
	platform_driver_unregister(&fec_driver);
}

module_exit(fec_enet_cleanup);
module_init(fec_enet_module_init);

MODULE_LICENSE("GPL");<|MERGE_RESOLUTION|>--- conflicted
+++ resolved
@@ -1642,10 +1642,7 @@
 	.ndo_stop		= fec_enet_close,
 	.ndo_start_xmit		= fec_enet_start_xmit,
 	.ndo_set_multicast_list = set_multicast_list,
-<<<<<<< HEAD
-=======
 	.ndo_change_mtu		= eth_change_mtu,
->>>>>>> 80ffb3cc
 	.ndo_validate_addr	= eth_validate_addr,
 	.ndo_tx_timeout		= fec_timeout,
 	.ndo_set_mac_address	= fec_set_mac_address,
