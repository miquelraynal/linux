// SPDX-License-Identifier: GPL-2.0 OR BSD-3-Clause
/* Copyright(c) 2018-2019  Realtek Corporation
 */

#include <linux/devcoredump.h>

#include "main.h"
#include "regd.h"
#include "fw.h"
#include "ps.h"
#include "sec.h"
#include "mac.h"
#include "coex.h"
#include "phy.h"
#include "reg.h"
#include "efuse.h"
#include "tx.h"
#include "debug.h"
#include "bf.h"
#include "sar.h"

bool rtw_disable_lps_deep_mode;
EXPORT_SYMBOL(rtw_disable_lps_deep_mode);
bool rtw_bf_support = true;
unsigned int rtw_debug_mask;
EXPORT_SYMBOL(rtw_debug_mask);
/* EDCCA is enabled during normal behavior. For debugging purpose in
 * a noisy environment, it can be disabled via edcca debugfs. Because
 * all rtw88 devices will probably be affected if environment is noisy,
 * rtw_edcca_enabled is just declared by driver instead of by device.
 * So, turning it off will take effect for all rtw88 devices before
 * there is a tough reason to maintain rtw_edcca_enabled by device.
 */
bool rtw_edcca_enabled = true;

module_param_named(disable_lps_deep, rtw_disable_lps_deep_mode, bool, 0644);
module_param_named(support_bf, rtw_bf_support, bool, 0644);
module_param_named(debug_mask, rtw_debug_mask, uint, 0644);

MODULE_PARM_DESC(disable_lps_deep, "Set Y to disable Deep PS");
MODULE_PARM_DESC(support_bf, "Set Y to enable beamformee support");
MODULE_PARM_DESC(debug_mask, "Debugging mask");

static struct ieee80211_channel rtw_channeltable_2g[] = {
	{.center_freq = 2412, .hw_value = 1,},
	{.center_freq = 2417, .hw_value = 2,},
	{.center_freq = 2422, .hw_value = 3,},
	{.center_freq = 2427, .hw_value = 4,},
	{.center_freq = 2432, .hw_value = 5,},
	{.center_freq = 2437, .hw_value = 6,},
	{.center_freq = 2442, .hw_value = 7,},
	{.center_freq = 2447, .hw_value = 8,},
	{.center_freq = 2452, .hw_value = 9,},
	{.center_freq = 2457, .hw_value = 10,},
	{.center_freq = 2462, .hw_value = 11,},
	{.center_freq = 2467, .hw_value = 12,},
	{.center_freq = 2472, .hw_value = 13,},
	{.center_freq = 2484, .hw_value = 14,},
};

static struct ieee80211_channel rtw_channeltable_5g[] = {
	{.center_freq = 5180, .hw_value = 36,},
	{.center_freq = 5200, .hw_value = 40,},
	{.center_freq = 5220, .hw_value = 44,},
	{.center_freq = 5240, .hw_value = 48,},
	{.center_freq = 5260, .hw_value = 52,},
	{.center_freq = 5280, .hw_value = 56,},
	{.center_freq = 5300, .hw_value = 60,},
	{.center_freq = 5320, .hw_value = 64,},
	{.center_freq = 5500, .hw_value = 100,},
	{.center_freq = 5520, .hw_value = 104,},
	{.center_freq = 5540, .hw_value = 108,},
	{.center_freq = 5560, .hw_value = 112,},
	{.center_freq = 5580, .hw_value = 116,},
	{.center_freq = 5600, .hw_value = 120,},
	{.center_freq = 5620, .hw_value = 124,},
	{.center_freq = 5640, .hw_value = 128,},
	{.center_freq = 5660, .hw_value = 132,},
	{.center_freq = 5680, .hw_value = 136,},
	{.center_freq = 5700, .hw_value = 140,},
	{.center_freq = 5720, .hw_value = 144,},
	{.center_freq = 5745, .hw_value = 149,},
	{.center_freq = 5765, .hw_value = 153,},
	{.center_freq = 5785, .hw_value = 157,},
	{.center_freq = 5805, .hw_value = 161,},
	{.center_freq = 5825, .hw_value = 165,
	 .flags = IEEE80211_CHAN_NO_HT40MINUS},
};

static struct ieee80211_rate rtw_ratetable[] = {
	{.bitrate = 10, .hw_value = 0x00,},
	{.bitrate = 20, .hw_value = 0x01,},
	{.bitrate = 55, .hw_value = 0x02,},
	{.bitrate = 110, .hw_value = 0x03,},
	{.bitrate = 60, .hw_value = 0x04,},
	{.bitrate = 90, .hw_value = 0x05,},
	{.bitrate = 120, .hw_value = 0x06,},
	{.bitrate = 180, .hw_value = 0x07,},
	{.bitrate = 240, .hw_value = 0x08,},
	{.bitrate = 360, .hw_value = 0x09,},
	{.bitrate = 480, .hw_value = 0x0a,},
	{.bitrate = 540, .hw_value = 0x0b,},
};

u16 rtw_desc_to_bitrate(u8 desc_rate)
{
	struct ieee80211_rate rate;

	if (WARN(desc_rate >= ARRAY_SIZE(rtw_ratetable), "invalid desc rate\n"))
		return 0;

	rate = rtw_ratetable[desc_rate];

	return rate.bitrate;
}

static struct ieee80211_supported_band rtw_band_2ghz = {
	.band = NL80211_BAND_2GHZ,

	.channels = rtw_channeltable_2g,
	.n_channels = ARRAY_SIZE(rtw_channeltable_2g),

	.bitrates = rtw_ratetable,
	.n_bitrates = ARRAY_SIZE(rtw_ratetable),

	.ht_cap = {0},
	.vht_cap = {0},
};

static struct ieee80211_supported_band rtw_band_5ghz = {
	.band = NL80211_BAND_5GHZ,

	.channels = rtw_channeltable_5g,
	.n_channels = ARRAY_SIZE(rtw_channeltable_5g),

	/* 5G has no CCK rates */
	.bitrates = rtw_ratetable + 4,
	.n_bitrates = ARRAY_SIZE(rtw_ratetable) - 4,

	.ht_cap = {0},
	.vht_cap = {0},
};

struct rtw_watch_dog_iter_data {
	struct rtw_dev *rtwdev;
	struct rtw_vif *rtwvif;
};

static void rtw_dynamic_csi_rate(struct rtw_dev *rtwdev, struct rtw_vif *rtwvif)
{
	struct rtw_bf_info *bf_info = &rtwdev->bf_info;
	u8 fix_rate_enable = 0;
	u8 new_csi_rate_idx;

	if (rtwvif->bfee.role != RTW_BFEE_SU &&
	    rtwvif->bfee.role != RTW_BFEE_MU)
		return;

	rtw_chip_cfg_csi_rate(rtwdev, rtwdev->dm_info.min_rssi,
			      bf_info->cur_csi_rpt_rate,
			      fix_rate_enable, &new_csi_rate_idx);

	if (new_csi_rate_idx != bf_info->cur_csi_rpt_rate)
		bf_info->cur_csi_rpt_rate = new_csi_rate_idx;
}

static void rtw_vif_watch_dog_iter(void *data, u8 *mac,
				   struct ieee80211_vif *vif)
{
	struct rtw_watch_dog_iter_data *iter_data = data;
	struct rtw_vif *rtwvif = (struct rtw_vif *)vif->drv_priv;

	if (vif->type == NL80211_IFTYPE_STATION)
		if (vif->bss_conf.assoc)
			iter_data->rtwvif = rtwvif;

	rtw_dynamic_csi_rate(iter_data->rtwdev, rtwvif);

	rtwvif->stats.tx_unicast = 0;
	rtwvif->stats.rx_unicast = 0;
	rtwvif->stats.tx_cnt = 0;
	rtwvif->stats.rx_cnt = 0;
}

/* process TX/RX statistics periodically for hardware,
 * the information helps hardware to enhance performance
 */
static void rtw_watch_dog_work(struct work_struct *work)
{
	struct rtw_dev *rtwdev = container_of(work, struct rtw_dev,
					      watch_dog_work.work);
	struct rtw_traffic_stats *stats = &rtwdev->stats;
	struct rtw_watch_dog_iter_data data = {};
	bool busy_traffic = test_bit(RTW_FLAG_BUSY_TRAFFIC, rtwdev->flags);
	bool ps_active;

	mutex_lock(&rtwdev->mutex);

	if (!test_bit(RTW_FLAG_RUNNING, rtwdev->flags))
		goto unlock;

	ieee80211_queue_delayed_work(rtwdev->hw, &rtwdev->watch_dog_work,
				     RTW_WATCH_DOG_DELAY_TIME);

	if (rtwdev->stats.tx_cnt > 100 || rtwdev->stats.rx_cnt > 100)
		set_bit(RTW_FLAG_BUSY_TRAFFIC, rtwdev->flags);
	else
		clear_bit(RTW_FLAG_BUSY_TRAFFIC, rtwdev->flags);

	if (busy_traffic != test_bit(RTW_FLAG_BUSY_TRAFFIC, rtwdev->flags))
		rtw_coex_wl_status_change_notify(rtwdev, 0);

	if (stats->tx_cnt > RTW_LPS_THRESHOLD ||
	    stats->rx_cnt > RTW_LPS_THRESHOLD)
		ps_active = true;
	else
		ps_active = false;

	ewma_tp_add(&stats->tx_ewma_tp,
		    (u32)(stats->tx_unicast >> RTW_TP_SHIFT));
	ewma_tp_add(&stats->rx_ewma_tp,
		    (u32)(stats->rx_unicast >> RTW_TP_SHIFT));
	stats->tx_throughput = ewma_tp_read(&stats->tx_ewma_tp);
	stats->rx_throughput = ewma_tp_read(&stats->rx_ewma_tp);

	/* reset tx/rx statictics */
	stats->tx_unicast = 0;
	stats->rx_unicast = 0;
	stats->tx_cnt = 0;
	stats->rx_cnt = 0;

	if (test_bit(RTW_FLAG_SCANNING, rtwdev->flags))
		goto unlock;

	/* make sure BB/RF is working for dynamic mech */
	rtw_leave_lps(rtwdev);

	rtw_phy_dynamic_mechanism(rtwdev);

	data.rtwdev = rtwdev;
	/* use atomic version to avoid taking local->iflist_mtx mutex */
	rtw_iterate_vifs_atomic(rtwdev, rtw_vif_watch_dog_iter, &data);

	/* fw supports only one station associated to enter lps, if there are
	 * more than two stations associated to the AP, then we can not enter
	 * lps, because fw does not handle the overlapped beacon interval
	 *
	 * mac80211 should iterate vifs and determine if driver can enter
	 * ps by passing IEEE80211_CONF_PS to us, all we need to do is to
	 * get that vif and check if device is having traffic more than the
	 * threshold.
	 */
	if (rtwdev->ps_enabled && data.rtwvif && !ps_active &&
	    !rtwdev->beacon_loss)
		rtw_enter_lps(rtwdev, data.rtwvif->port);

	rtwdev->watch_dog_cnt++;

unlock:
	mutex_unlock(&rtwdev->mutex);
}

static void rtw_c2h_work(struct work_struct *work)
{
	struct rtw_dev *rtwdev = container_of(work, struct rtw_dev, c2h_work);
	struct sk_buff *skb, *tmp;

	skb_queue_walk_safe(&rtwdev->c2h_queue, skb, tmp) {
		skb_unlink(skb, &rtwdev->c2h_queue);
		rtw_fw_c2h_cmd_handle(rtwdev, skb);
		dev_kfree_skb_any(skb);
	}
}

static u8 rtw_acquire_macid(struct rtw_dev *rtwdev)
{
	unsigned long mac_id;

	mac_id = find_first_zero_bit(rtwdev->mac_id_map, RTW_MAX_MAC_ID_NUM);
	if (mac_id < RTW_MAX_MAC_ID_NUM)
		set_bit(mac_id, rtwdev->mac_id_map);

	return mac_id;
}

int rtw_sta_add(struct rtw_dev *rtwdev, struct ieee80211_sta *sta,
		struct ieee80211_vif *vif)
{
	struct rtw_sta_info *si = (struct rtw_sta_info *)sta->drv_priv;
	int i;

	si->mac_id = rtw_acquire_macid(rtwdev);
	if (si->mac_id >= RTW_MAX_MAC_ID_NUM)
		return -ENOSPC;

	si->sta = sta;
	si->vif = vif;
	si->init_ra_lv = 1;
	ewma_rssi_init(&si->avg_rssi);
	for (i = 0; i < ARRAY_SIZE(sta->txq); i++)
		rtw_txq_init(rtwdev, sta->txq[i]);

	rtw_update_sta_info(rtwdev, si);
	rtw_fw_media_status_report(rtwdev, si->mac_id, true);

	rtwdev->sta_cnt++;
	rtwdev->beacon_loss = false;
	rtw_info(rtwdev, "sta %pM joined with macid %d\n",
		 sta->addr, si->mac_id);

	return 0;
}

void rtw_sta_remove(struct rtw_dev *rtwdev, struct ieee80211_sta *sta,
		    bool fw_exist)
{
	struct rtw_sta_info *si = (struct rtw_sta_info *)sta->drv_priv;
	int i;

	rtw_release_macid(rtwdev, si->mac_id);
	if (fw_exist)
		rtw_fw_media_status_report(rtwdev, si->mac_id, false);

	for (i = 0; i < ARRAY_SIZE(sta->txq); i++)
		rtw_txq_cleanup(rtwdev, sta->txq[i]);

	kfree(si->mask);

	rtwdev->sta_cnt--;
	rtw_info(rtwdev, "sta %pM with macid %d left\n",
		 sta->addr, si->mac_id);
}

struct rtw_fwcd_hdr {
	u32 item;
	u32 size;
	u32 padding1;
	u32 padding2;
} __packed;

static int rtw_fwcd_prep(struct rtw_dev *rtwdev)
{
	struct rtw_chip_info *chip = rtwdev->chip;
	struct rtw_fwcd_desc *desc = &rtwdev->fw.fwcd_desc;
	const struct rtw_fwcd_segs *segs = chip->fwcd_segs;
	u32 prep_size = chip->fw_rxff_size + sizeof(struct rtw_fwcd_hdr);
	u8 i;

	if (segs) {
		prep_size += segs->num * sizeof(struct rtw_fwcd_hdr);

		for (i = 0; i < segs->num; i++)
			prep_size += segs->segs[i];
	}

	desc->data = vmalloc(prep_size);
	if (!desc->data)
		return -ENOMEM;

	desc->size = prep_size;
	desc->next = desc->data;

	return 0;
}

static u8 *rtw_fwcd_next(struct rtw_dev *rtwdev, u32 item, u32 size)
{
	struct rtw_fwcd_desc *desc = &rtwdev->fw.fwcd_desc;
	struct rtw_fwcd_hdr *hdr;
	u8 *next;

	if (!desc->data) {
		rtw_dbg(rtwdev, RTW_DBG_FW, "fwcd isn't prepared successfully\n");
		return NULL;
	}

	next = desc->next + sizeof(struct rtw_fwcd_hdr);
	if (next - desc->data + size > desc->size) {
		rtw_dbg(rtwdev, RTW_DBG_FW, "fwcd isn't prepared enough\n");
		return NULL;
	}

	hdr = (struct rtw_fwcd_hdr *)(desc->next);
	hdr->item = item;
	hdr->size = size;
	hdr->padding1 = 0x01234567;
	hdr->padding2 = 0x89abcdef;
	desc->next = next + size;

	return next;
}

static void rtw_fwcd_dump(struct rtw_dev *rtwdev)
{
	struct rtw_fwcd_desc *desc = &rtwdev->fw.fwcd_desc;

	rtw_dbg(rtwdev, RTW_DBG_FW, "dump fwcd\n");

	/* Data will be freed after lifetime of device coredump. After calling
	 * dev_coredump, data is supposed to be handled by the device coredump
	 * framework. Note that a new dump will be discarded if a previous one
	 * hasn't been released yet.
	 */
	dev_coredumpv(rtwdev->dev, desc->data, desc->size, GFP_KERNEL);
}

static void rtw_fwcd_free(struct rtw_dev *rtwdev, bool free_self)
{
	struct rtw_fwcd_desc *desc = &rtwdev->fw.fwcd_desc;

	if (free_self) {
		rtw_dbg(rtwdev, RTW_DBG_FW, "free fwcd by self\n");
		vfree(desc->data);
	}

	desc->data = NULL;
	desc->next = NULL;
}

static int rtw_fw_dump_crash_log(struct rtw_dev *rtwdev)
{
	u32 size = rtwdev->chip->fw_rxff_size;
	u32 *buf;
	u8 seq;

	buf = (u32 *)rtw_fwcd_next(rtwdev, RTW_FWCD_TLV, size);
	if (!buf)
		return -ENOMEM;

	if (rtw_fw_dump_fifo(rtwdev, RTW_FW_FIFO_SEL_RXBUF_FW, 0, size, buf)) {
		rtw_dbg(rtwdev, RTW_DBG_FW, "dump fw fifo fail\n");
		return -EINVAL;
	}

	if (GET_FW_DUMP_LEN(buf) == 0) {
		rtw_dbg(rtwdev, RTW_DBG_FW, "fw crash dump's length is 0\n");
		return -EINVAL;
	}

	seq = GET_FW_DUMP_SEQ(buf);
	if (seq > 0) {
		rtw_dbg(rtwdev, RTW_DBG_FW,
			"fw crash dump's seq is wrong: %d\n", seq);
		return -EINVAL;
	}

	return 0;
}

int rtw_dump_fw(struct rtw_dev *rtwdev, const u32 ocp_src, u32 size,
		u32 fwcd_item)
{
	u32 rxff = rtwdev->chip->fw_rxff_size;
	u32 dump_size, done_size = 0;
	u8 *buf;
	int ret;

	buf = rtw_fwcd_next(rtwdev, fwcd_item, size);
	if (!buf)
		return -ENOMEM;

	while (size) {
		dump_size = size > rxff ? rxff : size;

		ret = rtw_ddma_to_fw_fifo(rtwdev, ocp_src + done_size,
					  dump_size);
		if (ret) {
			rtw_err(rtwdev,
				"ddma fw 0x%x [+0x%x] to fw fifo fail\n",
				ocp_src, done_size);
			return ret;
		}

		ret = rtw_fw_dump_fifo(rtwdev, RTW_FW_FIFO_SEL_RXBUF_FW, 0,
				       dump_size, (u32 *)(buf + done_size));
		if (ret) {
			rtw_err(rtwdev,
				"dump fw 0x%x [+0x%x] from fw fifo fail\n",
				ocp_src, done_size);
			return ret;
		}

		size -= dump_size;
		done_size += dump_size;
	}

	return 0;
}
EXPORT_SYMBOL(rtw_dump_fw);

int rtw_dump_reg(struct rtw_dev *rtwdev, const u32 addr, const u32 size)
{
	u8 *buf;
	u32 i;

	if (addr & 0x3) {
		WARN(1, "should be 4-byte aligned, addr = 0x%08x\n", addr);
		return -EINVAL;
	}

	buf = rtw_fwcd_next(rtwdev, RTW_FWCD_REG, size);
	if (!buf)
		return -ENOMEM;

	for (i = 0; i < size; i += 4)
		*(u32 *)(buf + i) = rtw_read32(rtwdev, addr + i);

	return 0;
}
EXPORT_SYMBOL(rtw_dump_reg);

void rtw_vif_assoc_changed(struct rtw_vif *rtwvif,
			   struct ieee80211_bss_conf *conf)
{
	if (conf && conf->assoc) {
		rtwvif->aid = conf->aid;
		rtwvif->net_type = RTW_NET_MGD_LINKED;
	} else {
		rtwvif->aid = 0;
		rtwvif->net_type = RTW_NET_NO_LINK;
	}
}

static void rtw_reset_key_iter(struct ieee80211_hw *hw,
			       struct ieee80211_vif *vif,
			       struct ieee80211_sta *sta,
			       struct ieee80211_key_conf *key,
			       void *data)
{
	struct rtw_dev *rtwdev = (struct rtw_dev *)data;
	struct rtw_sec_desc *sec = &rtwdev->sec;

	rtw_sec_clear_cam(rtwdev, sec, key->hw_key_idx);
}

static void rtw_reset_sta_iter(void *data, struct ieee80211_sta *sta)
{
	struct rtw_dev *rtwdev = (struct rtw_dev *)data;

	if (rtwdev->sta_cnt == 0) {
		rtw_warn(rtwdev, "sta count before reset should not be 0\n");
		return;
	}
	rtw_sta_remove(rtwdev, sta, false);
}

static void rtw_reset_vif_iter(void *data, u8 *mac, struct ieee80211_vif *vif)
{
	struct rtw_dev *rtwdev = (struct rtw_dev *)data;
	struct rtw_vif *rtwvif = (struct rtw_vif *)vif->drv_priv;

	rtw_bf_disassoc(rtwdev, vif, NULL);
	rtw_vif_assoc_changed(rtwvif, NULL);
	rtw_txq_cleanup(rtwdev, vif->txq);
}

void rtw_fw_recovery(struct rtw_dev *rtwdev)
{
	if (!test_bit(RTW_FLAG_RESTARTING, rtwdev->flags))
		ieee80211_queue_work(rtwdev->hw, &rtwdev->fw_recovery_work);
}

static void __fw_recovery_work(struct rtw_dev *rtwdev)
{
	int ret = 0;

	set_bit(RTW_FLAG_RESTARTING, rtwdev->flags);
	clear_bit(RTW_FLAG_RESTART_TRIGGERING, rtwdev->flags);

	ret = rtw_fwcd_prep(rtwdev);
	if (ret)
		goto free;
	ret = rtw_fw_dump_crash_log(rtwdev);
	if (ret)
		goto free;
	ret = rtw_chip_dump_fw_crash(rtwdev);
	if (ret)
		goto free;

	rtw_fwcd_dump(rtwdev);
free:
	rtw_fwcd_free(rtwdev, !!ret);
	rtw_write8(rtwdev, REG_MCU_TST_CFG, 0);

	WARN(1, "firmware crash, start reset and recover\n");

	rcu_read_lock();
	rtw_iterate_keys_rcu(rtwdev, NULL, rtw_reset_key_iter, rtwdev);
	rcu_read_unlock();
	rtw_iterate_stas_atomic(rtwdev, rtw_reset_sta_iter, rtwdev);
	rtw_iterate_vifs_atomic(rtwdev, rtw_reset_vif_iter, rtwdev);
	rtw_enter_ips(rtwdev);
}

static void rtw_fw_recovery_work(struct work_struct *work)
{
	struct rtw_dev *rtwdev = container_of(work, struct rtw_dev,
					      fw_recovery_work);

	mutex_lock(&rtwdev->mutex);
	__fw_recovery_work(rtwdev);
	mutex_unlock(&rtwdev->mutex);

	ieee80211_restart_hw(rtwdev->hw);
}

struct rtw_txq_ba_iter_data {
};

static void rtw_txq_ba_iter(void *data, struct ieee80211_sta *sta)
{
	struct rtw_sta_info *si = (struct rtw_sta_info *)sta->drv_priv;
	int ret;
	u8 tid;

	tid = find_first_bit(si->tid_ba, IEEE80211_NUM_TIDS);
	while (tid != IEEE80211_NUM_TIDS) {
		clear_bit(tid, si->tid_ba);
		ret = ieee80211_start_tx_ba_session(sta, tid, 0);
		if (ret == -EINVAL) {
			struct ieee80211_txq *txq;
			struct rtw_txq *rtwtxq;

			txq = sta->txq[tid];
			rtwtxq = (struct rtw_txq *)txq->drv_priv;
			set_bit(RTW_TXQ_BLOCK_BA, &rtwtxq->flags);
		}

		tid = find_first_bit(si->tid_ba, IEEE80211_NUM_TIDS);
	}
}

static void rtw_txq_ba_work(struct work_struct *work)
{
	struct rtw_dev *rtwdev = container_of(work, struct rtw_dev, ba_work);
	struct rtw_txq_ba_iter_data data;

	rtw_iterate_stas_atomic(rtwdev, rtw_txq_ba_iter, &data);
}

void rtw_set_rx_freq_band(struct rtw_rx_pkt_stat *pkt_stat, u8 channel)
{
	if (IS_CH_2G_BAND(channel))
		pkt_stat->band = NL80211_BAND_2GHZ;
	else if (IS_CH_5G_BAND(channel))
		pkt_stat->band = NL80211_BAND_5GHZ;
	else
		return;

	pkt_stat->freq = ieee80211_channel_to_frequency(channel, pkt_stat->band);
}
EXPORT_SYMBOL(rtw_set_rx_freq_band);

void rtw_get_channel_params(struct cfg80211_chan_def *chandef,
			    struct rtw_channel_params *chan_params)
{
	struct ieee80211_channel *channel = chandef->chan;
	enum nl80211_chan_width width = chandef->width;
	u8 *cch_by_bw = chan_params->cch_by_bw;
	u32 primary_freq, center_freq;
	u8 center_chan;
	u8 bandwidth = RTW_CHANNEL_WIDTH_20;
	u8 primary_chan_idx = 0;
	u8 i;

	center_chan = channel->hw_value;
	primary_freq = channel->center_freq;
	center_freq = chandef->center_freq1;

	/* assign the center channel used while 20M bw is selected */
	cch_by_bw[RTW_CHANNEL_WIDTH_20] = channel->hw_value;

	switch (width) {
	case NL80211_CHAN_WIDTH_20_NOHT:
	case NL80211_CHAN_WIDTH_20:
		bandwidth = RTW_CHANNEL_WIDTH_20;
		primary_chan_idx = RTW_SC_DONT_CARE;
		break;
	case NL80211_CHAN_WIDTH_40:
		bandwidth = RTW_CHANNEL_WIDTH_40;
		if (primary_freq > center_freq) {
			primary_chan_idx = RTW_SC_20_UPPER;
			center_chan -= 2;
		} else {
			primary_chan_idx = RTW_SC_20_LOWER;
			center_chan += 2;
		}
		break;
	case NL80211_CHAN_WIDTH_80:
		bandwidth = RTW_CHANNEL_WIDTH_80;
		if (primary_freq > center_freq) {
			if (primary_freq - center_freq == 10) {
				primary_chan_idx = RTW_SC_20_UPPER;
				center_chan -= 2;
			} else {
				primary_chan_idx = RTW_SC_20_UPMOST;
				center_chan -= 6;
			}
			/* assign the center channel used
			 * while 40M bw is selected
			 */
			cch_by_bw[RTW_CHANNEL_WIDTH_40] = center_chan + 4;
		} else {
			if (center_freq - primary_freq == 10) {
				primary_chan_idx = RTW_SC_20_LOWER;
				center_chan += 2;
			} else {
				primary_chan_idx = RTW_SC_20_LOWEST;
				center_chan += 6;
			}
			/* assign the center channel used
			 * while 40M bw is selected
			 */
			cch_by_bw[RTW_CHANNEL_WIDTH_40] = center_chan - 4;
		}
		break;
	default:
		center_chan = 0;
		break;
	}

	chan_params->center_chan = center_chan;
	chan_params->bandwidth = bandwidth;
	chan_params->primary_chan_idx = primary_chan_idx;

	/* assign the center channel used while current bw is selected */
	cch_by_bw[bandwidth] = center_chan;

	for (i = bandwidth + 1; i <= RTW_MAX_CHANNEL_WIDTH; i++)
		cch_by_bw[i] = 0;
}

void rtw_set_channel(struct rtw_dev *rtwdev)
{
	struct ieee80211_hw *hw = rtwdev->hw;
	struct rtw_hal *hal = &rtwdev->hal;
	struct rtw_chip_info *chip = rtwdev->chip;
	struct rtw_channel_params ch_param;
	u8 center_chan, bandwidth, primary_chan_idx;
	u8 i;

	rtw_get_channel_params(&hw->conf.chandef, &ch_param);
	if (WARN(ch_param.center_chan == 0, "Invalid channel\n"))
		return;

	center_chan = ch_param.center_chan;
	bandwidth = ch_param.bandwidth;
	primary_chan_idx = ch_param.primary_chan_idx;

	hal->current_band_width = bandwidth;
	hal->current_channel = center_chan;
	hal->current_primary_channel_index = primary_chan_idx;
	hal->current_band_type = center_chan > 14 ? RTW_BAND_5G : RTW_BAND_2G;

	switch (center_chan) {
	case 1 ... 14:
		hal->sar_band = RTW_SAR_BAND_0;
		break;
	case 36 ... 64:
		hal->sar_band = RTW_SAR_BAND_1;
		break;
	case 100 ... 144:
		hal->sar_band = RTW_SAR_BAND_3;
		break;
	case 149 ... 177:
		hal->sar_band = RTW_SAR_BAND_4;
		break;
	default:
		WARN(1, "unknown ch(%u) to SAR band\n", center_chan);
		hal->sar_band = RTW_SAR_BAND_0;
		break;
	}

	for (i = RTW_CHANNEL_WIDTH_20; i <= RTW_MAX_CHANNEL_WIDTH; i++)
		hal->cch_by_bw[i] = ch_param.cch_by_bw[i];

	chip->ops->set_channel(rtwdev, center_chan, bandwidth, primary_chan_idx);

	if (hal->current_band_type == RTW_BAND_5G) {
		rtw_coex_switchband_notify(rtwdev, COEX_SWITCH_TO_5G);
	} else {
		if (test_bit(RTW_FLAG_SCANNING, rtwdev->flags))
			rtw_coex_switchband_notify(rtwdev, COEX_SWITCH_TO_24G);
		else
			rtw_coex_switchband_notify(rtwdev, COEX_SWITCH_TO_24G_NOFORSCAN);
	}

	rtw_phy_set_tx_power_level(rtwdev, center_chan);

	/* if the channel isn't set for scanning, we will do RF calibration
	 * in ieee80211_ops::mgd_prepare_tx(). Performing the calibration
	 * during scanning on each channel takes too long.
	 */
	if (!test_bit(RTW_FLAG_SCANNING, rtwdev->flags))
		rtwdev->need_rfk = true;
}

void rtw_chip_prepare_tx(struct rtw_dev *rtwdev)
{
	struct rtw_chip_info *chip = rtwdev->chip;

	if (rtwdev->need_rfk) {
		rtwdev->need_rfk = false;
		chip->ops->phy_calibration(rtwdev);
	}
}

static void rtw_vif_write_addr(struct rtw_dev *rtwdev, u32 start, u8 *addr)
{
	int i;

	for (i = 0; i < ETH_ALEN; i++)
		rtw_write8(rtwdev, start + i, addr[i]);
}

void rtw_vif_port_config(struct rtw_dev *rtwdev,
			 struct rtw_vif *rtwvif,
			 u32 config)
{
	u32 addr, mask;

	if (config & PORT_SET_MAC_ADDR) {
		addr = rtwvif->conf->mac_addr.addr;
		rtw_vif_write_addr(rtwdev, addr, rtwvif->mac_addr);
	}
	if (config & PORT_SET_BSSID) {
		addr = rtwvif->conf->bssid.addr;
		rtw_vif_write_addr(rtwdev, addr, rtwvif->bssid);
	}
	if (config & PORT_SET_NET_TYPE) {
		addr = rtwvif->conf->net_type.addr;
		mask = rtwvif->conf->net_type.mask;
		rtw_write32_mask(rtwdev, addr, mask, rtwvif->net_type);
	}
	if (config & PORT_SET_AID) {
		addr = rtwvif->conf->aid.addr;
		mask = rtwvif->conf->aid.mask;
		rtw_write32_mask(rtwdev, addr, mask, rtwvif->aid);
	}
	if (config & PORT_SET_BCN_CTRL) {
		addr = rtwvif->conf->bcn_ctrl.addr;
		mask = rtwvif->conf->bcn_ctrl.mask;
		rtw_write8_mask(rtwdev, addr, mask, rtwvif->bcn_ctrl);
	}
}

static u8 hw_bw_cap_to_bitamp(u8 bw_cap)
{
	u8 bw = 0;

	switch (bw_cap) {
	case EFUSE_HW_CAP_IGNORE:
	case EFUSE_HW_CAP_SUPP_BW80:
		bw |= BIT(RTW_CHANNEL_WIDTH_80);
		fallthrough;
	case EFUSE_HW_CAP_SUPP_BW40:
		bw |= BIT(RTW_CHANNEL_WIDTH_40);
		fallthrough;
	default:
		bw |= BIT(RTW_CHANNEL_WIDTH_20);
		break;
	}

	return bw;
}

static void rtw_hw_config_rf_ant_num(struct rtw_dev *rtwdev, u8 hw_ant_num)
{
	struct rtw_hal *hal = &rtwdev->hal;
	struct rtw_chip_info *chip = rtwdev->chip;

	if (hw_ant_num == EFUSE_HW_CAP_IGNORE ||
	    hw_ant_num >= hal->rf_path_num)
		return;

	switch (hw_ant_num) {
	case 1:
		hal->rf_type = RF_1T1R;
		hal->rf_path_num = 1;
		if (!chip->fix_rf_phy_num)
			hal->rf_phy_num = hal->rf_path_num;
		hal->antenna_tx = BB_PATH_A;
		hal->antenna_rx = BB_PATH_A;
		break;
	default:
		WARN(1, "invalid hw configuration from efuse\n");
		break;
	}
}

static u64 get_vht_ra_mask(struct ieee80211_sta *sta)
{
	u64 ra_mask = 0;
	u16 mcs_map = le16_to_cpu(sta->vht_cap.vht_mcs.rx_mcs_map);
	u8 vht_mcs_cap;
	int i, nss;

	/* 4SS, every two bits for MCS7/8/9 */
	for (i = 0, nss = 12; i < 4; i++, mcs_map >>= 2, nss += 10) {
		vht_mcs_cap = mcs_map & 0x3;
		switch (vht_mcs_cap) {
		case 2: /* MCS9 */
			ra_mask |= 0x3ffULL << nss;
			break;
		case 1: /* MCS8 */
			ra_mask |= 0x1ffULL << nss;
			break;
		case 0: /* MCS7 */
			ra_mask |= 0x0ffULL << nss;
			break;
		default:
			break;
		}
	}

	return ra_mask;
}

static u8 get_rate_id(u8 wireless_set, enum rtw_bandwidth bw_mode, u8 tx_num)
{
	u8 rate_id = 0;

	switch (wireless_set) {
	case WIRELESS_CCK:
		rate_id = RTW_RATEID_B_20M;
		break;
	case WIRELESS_OFDM:
		rate_id = RTW_RATEID_G;
		break;
	case WIRELESS_CCK | WIRELESS_OFDM:
		rate_id = RTW_RATEID_BG;
		break;
	case WIRELESS_OFDM | WIRELESS_HT:
		if (tx_num == 1)
			rate_id = RTW_RATEID_GN_N1SS;
		else if (tx_num == 2)
			rate_id = RTW_RATEID_GN_N2SS;
		else if (tx_num == 3)
			rate_id = RTW_RATEID_ARFR5_N_3SS;
		break;
	case WIRELESS_CCK | WIRELESS_OFDM | WIRELESS_HT:
		if (bw_mode == RTW_CHANNEL_WIDTH_40) {
			if (tx_num == 1)
				rate_id = RTW_RATEID_BGN_40M_1SS;
			else if (tx_num == 2)
				rate_id = RTW_RATEID_BGN_40M_2SS;
			else if (tx_num == 3)
				rate_id = RTW_RATEID_ARFR5_N_3SS;
			else if (tx_num == 4)
				rate_id = RTW_RATEID_ARFR7_N_4SS;
		} else {
			if (tx_num == 1)
				rate_id = RTW_RATEID_BGN_20M_1SS;
			else if (tx_num == 2)
				rate_id = RTW_RATEID_BGN_20M_2SS;
			else if (tx_num == 3)
				rate_id = RTW_RATEID_ARFR5_N_3SS;
			else if (tx_num == 4)
				rate_id = RTW_RATEID_ARFR7_N_4SS;
		}
		break;
	case WIRELESS_OFDM | WIRELESS_VHT:
		if (tx_num == 1)
			rate_id = RTW_RATEID_ARFR1_AC_1SS;
		else if (tx_num == 2)
			rate_id = RTW_RATEID_ARFR0_AC_2SS;
		else if (tx_num == 3)
			rate_id = RTW_RATEID_ARFR4_AC_3SS;
		else if (tx_num == 4)
			rate_id = RTW_RATEID_ARFR6_AC_4SS;
		break;
	case WIRELESS_CCK | WIRELESS_OFDM | WIRELESS_VHT:
		if (bw_mode >= RTW_CHANNEL_WIDTH_80) {
			if (tx_num == 1)
				rate_id = RTW_RATEID_ARFR1_AC_1SS;
			else if (tx_num == 2)
				rate_id = RTW_RATEID_ARFR0_AC_2SS;
			else if (tx_num == 3)
				rate_id = RTW_RATEID_ARFR4_AC_3SS;
			else if (tx_num == 4)
				rate_id = RTW_RATEID_ARFR6_AC_4SS;
		} else {
			if (tx_num == 1)
				rate_id = RTW_RATEID_ARFR2_AC_2G_1SS;
			else if (tx_num == 2)
				rate_id = RTW_RATEID_ARFR3_AC_2G_2SS;
			else if (tx_num == 3)
				rate_id = RTW_RATEID_ARFR4_AC_3SS;
			else if (tx_num == 4)
				rate_id = RTW_RATEID_ARFR6_AC_4SS;
		}
		break;
	default:
		break;
	}

	return rate_id;
}

#define RA_MASK_CCK_RATES	0x0000f
#define RA_MASK_OFDM_RATES	0x00ff0
#define RA_MASK_HT_RATES_1SS	(0xff000ULL << 0)
#define RA_MASK_HT_RATES_2SS	(0xff000ULL << 8)
#define RA_MASK_HT_RATES_3SS	(0xff000ULL << 16)
#define RA_MASK_HT_RATES	(RA_MASK_HT_RATES_1SS | \
				 RA_MASK_HT_RATES_2SS | \
				 RA_MASK_HT_RATES_3SS)
#define RA_MASK_VHT_RATES_1SS	(0x3ff000ULL << 0)
#define RA_MASK_VHT_RATES_2SS	(0x3ff000ULL << 10)
#define RA_MASK_VHT_RATES_3SS	(0x3ff000ULL << 20)
#define RA_MASK_VHT_RATES	(RA_MASK_VHT_RATES_1SS | \
				 RA_MASK_VHT_RATES_2SS | \
				 RA_MASK_VHT_RATES_3SS)
#define RA_MASK_CCK_IN_HT	0x00005
#define RA_MASK_CCK_IN_VHT	0x00005
#define RA_MASK_OFDM_IN_VHT	0x00010
#define RA_MASK_OFDM_IN_HT_2G	0x00010
#define RA_MASK_OFDM_IN_HT_5G	0x00030

static u64 rtw_update_rate_mask(struct rtw_dev *rtwdev,
				struct rtw_sta_info *si,
				u64 ra_mask, bool is_vht_enable,
				u8 wireless_set)
{
	struct rtw_hal *hal = &rtwdev->hal;
	const struct cfg80211_bitrate_mask *mask = si->mask;
	u64 cfg_mask = GENMASK_ULL(63, 0);
	u8 rssi_level, band;

	if (wireless_set != WIRELESS_CCK) {
		rssi_level = si->rssi_level;
		if (rssi_level == 0)
			ra_mask &= 0xffffffffffffffffULL;
		else if (rssi_level == 1)
			ra_mask &= 0xfffffffffffffff0ULL;
		else if (rssi_level == 2)
			ra_mask &= 0xffffffffffffefe0ULL;
		else if (rssi_level == 3)
			ra_mask &= 0xffffffffffffcfc0ULL;
		else if (rssi_level == 4)
			ra_mask &= 0xffffffffffff8f80ULL;
		else if (rssi_level >= 5)
			ra_mask &= 0xffffffffffff0f00ULL;
	}

	if (!si->use_cfg_mask)
		return ra_mask;

	band = hal->current_band_type;
	if (band == RTW_BAND_2G) {
		band = NL80211_BAND_2GHZ;
		cfg_mask = mask->control[band].legacy;
	} else if (band == RTW_BAND_5G) {
		band = NL80211_BAND_5GHZ;
		cfg_mask = u64_encode_bits(mask->control[band].legacy,
					   RA_MASK_OFDM_RATES);
	}

	if (!is_vht_enable) {
		if (ra_mask & RA_MASK_HT_RATES_1SS)
			cfg_mask |= u64_encode_bits(mask->control[band].ht_mcs[0],
						    RA_MASK_HT_RATES_1SS);
		if (ra_mask & RA_MASK_HT_RATES_2SS)
			cfg_mask |= u64_encode_bits(mask->control[band].ht_mcs[1],
						    RA_MASK_HT_RATES_2SS);
	} else {
		if (ra_mask & RA_MASK_VHT_RATES_1SS)
			cfg_mask |= u64_encode_bits(mask->control[band].vht_mcs[0],
						    RA_MASK_VHT_RATES_1SS);
		if (ra_mask & RA_MASK_VHT_RATES_2SS)
			cfg_mask |= u64_encode_bits(mask->control[band].vht_mcs[1],
						    RA_MASK_VHT_RATES_2SS);
	}

	ra_mask &= cfg_mask;

	return ra_mask;
}

void rtw_update_sta_info(struct rtw_dev *rtwdev, struct rtw_sta_info *si)
{
	struct rtw_dm_info *dm_info = &rtwdev->dm_info;
	struct ieee80211_sta *sta = si->sta;
	struct rtw_efuse *efuse = &rtwdev->efuse;
	struct rtw_hal *hal = &rtwdev->hal;
	u8 wireless_set;
	u8 bw_mode;
	u8 rate_id;
	u8 rf_type = RF_1T1R;
	u8 stbc_en = 0;
	u8 ldpc_en = 0;
	u8 tx_num = 1;
	u64 ra_mask = 0;
	bool is_vht_enable = false;
	bool is_support_sgi = false;

	if (sta->vht_cap.vht_supported) {
		is_vht_enable = true;
		ra_mask |= get_vht_ra_mask(sta);
		if (sta->vht_cap.cap & IEEE80211_VHT_CAP_RXSTBC_MASK)
			stbc_en = VHT_STBC_EN;
		if (sta->vht_cap.cap & IEEE80211_VHT_CAP_RXLDPC)
			ldpc_en = VHT_LDPC_EN;
	} else if (sta->ht_cap.ht_supported) {
		ra_mask |= (sta->ht_cap.mcs.rx_mask[1] << 20) |
			   (sta->ht_cap.mcs.rx_mask[0] << 12);
		if (sta->ht_cap.cap & IEEE80211_HT_CAP_RX_STBC)
			stbc_en = HT_STBC_EN;
		if (sta->ht_cap.cap & IEEE80211_HT_CAP_LDPC_CODING)
			ldpc_en = HT_LDPC_EN;
	}

	if (efuse->hw_cap.nss == 1)
		ra_mask &= RA_MASK_VHT_RATES_1SS | RA_MASK_HT_RATES_1SS;

	if (hal->current_band_type == RTW_BAND_5G) {
		ra_mask |= (u64)sta->supp_rates[NL80211_BAND_5GHZ] << 4;
		if (sta->vht_cap.vht_supported) {
			ra_mask &= RA_MASK_VHT_RATES | RA_MASK_OFDM_IN_VHT;
			wireless_set = WIRELESS_OFDM | WIRELESS_VHT;
		} else if (sta->ht_cap.ht_supported) {
			ra_mask &= RA_MASK_HT_RATES | RA_MASK_OFDM_IN_HT_5G;
			wireless_set = WIRELESS_OFDM | WIRELESS_HT;
		} else {
			wireless_set = WIRELESS_OFDM;
		}
		dm_info->rrsr_val_init = RRSR_INIT_5G;
	} else if (hal->current_band_type == RTW_BAND_2G) {
		ra_mask |= sta->supp_rates[NL80211_BAND_2GHZ];
		if (sta->vht_cap.vht_supported) {
			ra_mask &= RA_MASK_VHT_RATES | RA_MASK_CCK_IN_VHT |
				   RA_MASK_OFDM_IN_VHT;
			wireless_set = WIRELESS_CCK | WIRELESS_OFDM |
				       WIRELESS_HT | WIRELESS_VHT;
		} else if (sta->ht_cap.ht_supported) {
			ra_mask &= RA_MASK_HT_RATES | RA_MASK_CCK_IN_HT |
				   RA_MASK_OFDM_IN_HT_2G;
			wireless_set = WIRELESS_CCK | WIRELESS_OFDM |
				       WIRELESS_HT;
		} else if (sta->supp_rates[0] <= 0xf) {
			wireless_set = WIRELESS_CCK;
		} else {
			wireless_set = WIRELESS_CCK | WIRELESS_OFDM;
		}
		dm_info->rrsr_val_init = RRSR_INIT_2G;
	} else {
		rtw_err(rtwdev, "Unknown band type\n");
		wireless_set = 0;
	}

	switch (sta->bandwidth) {
	case IEEE80211_STA_RX_BW_80:
		bw_mode = RTW_CHANNEL_WIDTH_80;
		is_support_sgi = sta->vht_cap.vht_supported &&
				 (sta->vht_cap.cap & IEEE80211_VHT_CAP_SHORT_GI_80);
		break;
	case IEEE80211_STA_RX_BW_40:
		bw_mode = RTW_CHANNEL_WIDTH_40;
		is_support_sgi = sta->ht_cap.ht_supported &&
				 (sta->ht_cap.cap & IEEE80211_HT_CAP_SGI_40);
		break;
	default:
		bw_mode = RTW_CHANNEL_WIDTH_20;
		is_support_sgi = sta->ht_cap.ht_supported &&
				 (sta->ht_cap.cap & IEEE80211_HT_CAP_SGI_20);
		break;
	}

	if (sta->vht_cap.vht_supported && ra_mask & 0xffc00000) {
		tx_num = 2;
		rf_type = RF_2T2R;
	} else if (sta->ht_cap.ht_supported && ra_mask & 0xfff00000) {
		tx_num = 2;
		rf_type = RF_2T2R;
	}

	rate_id = get_rate_id(wireless_set, bw_mode, tx_num);

	ra_mask = rtw_update_rate_mask(rtwdev, si, ra_mask, is_vht_enable,
				       wireless_set);

	si->bw_mode = bw_mode;
	si->stbc_en = stbc_en;
	si->ldpc_en = ldpc_en;
	si->rf_type = rf_type;
	si->wireless_set = wireless_set;
	si->sgi_enable = is_support_sgi;
	si->vht_enable = is_vht_enable;
	si->ra_mask = ra_mask;
	si->rate_id = rate_id;

	rtw_fw_send_ra_info(rtwdev, si);
}

static int rtw_wait_firmware_completion(struct rtw_dev *rtwdev)
{
	struct rtw_chip_info *chip = rtwdev->chip;
	struct rtw_fw_state *fw;

	fw = &rtwdev->fw;
	wait_for_completion(&fw->completion);
	if (!fw->firmware)
		return -EINVAL;

	if (chip->wow_fw_name) {
		fw = &rtwdev->wow_fw;
		wait_for_completion(&fw->completion);
		if (!fw->firmware)
			return -EINVAL;
	}

	return 0;
}

static enum rtw_lps_deep_mode rtw_update_lps_deep_mode(struct rtw_dev *rtwdev,
						       struct rtw_fw_state *fw)
{
	struct rtw_chip_info *chip = rtwdev->chip;

	if (rtw_disable_lps_deep_mode || !chip->lps_deep_mode_supported ||
	    !fw->feature)
		return LPS_DEEP_MODE_NONE;

	if ((chip->lps_deep_mode_supported & BIT(LPS_DEEP_MODE_PG)) &&
	    rtw_fw_feature_check(fw, FW_FEATURE_PG))
		return LPS_DEEP_MODE_PG;

	if ((chip->lps_deep_mode_supported & BIT(LPS_DEEP_MODE_LCLK)) &&
	    rtw_fw_feature_check(fw, FW_FEATURE_LCLK))
		return LPS_DEEP_MODE_LCLK;

	return LPS_DEEP_MODE_NONE;
}

static int rtw_power_on(struct rtw_dev *rtwdev)
{
	struct rtw_chip_info *chip = rtwdev->chip;
	struct rtw_fw_state *fw = &rtwdev->fw;
	bool wifi_only;
	int ret;

	ret = rtw_hci_setup(rtwdev);
	if (ret) {
		rtw_err(rtwdev, "failed to setup hci\n");
		goto err;
	}

	/* power on MAC before firmware downloaded */
	ret = rtw_mac_power_on(rtwdev);
	if (ret) {
		rtw_err(rtwdev, "failed to power on mac\n");
		goto err;
	}

	ret = rtw_wait_firmware_completion(rtwdev);
	if (ret) {
		rtw_err(rtwdev, "failed to wait firmware completion\n");
		goto err_off;
	}

	ret = rtw_download_firmware(rtwdev, fw);
	if (ret) {
		rtw_err(rtwdev, "failed to download firmware\n");
		goto err_off;
	}

	/* config mac after firmware downloaded */
	ret = rtw_mac_init(rtwdev);
	if (ret) {
		rtw_err(rtwdev, "failed to configure mac\n");
		goto err_off;
	}

	chip->ops->phy_set_param(rtwdev);

	ret = rtw_hci_start(rtwdev);
	if (ret) {
		rtw_err(rtwdev, "failed to start hci\n");
		goto err_off;
	}

	/* send H2C after HCI has started */
	rtw_fw_send_general_info(rtwdev);
	rtw_fw_send_phydm_info(rtwdev);

	wifi_only = !rtwdev->efuse.btcoex;
	rtw_coex_power_on_setting(rtwdev);
	rtw_coex_init_hw_config(rtwdev, wifi_only);

	return 0;

err_off:
	rtw_mac_power_off(rtwdev);

err:
	return ret;
}

void rtw_core_fw_scan_notify(struct rtw_dev *rtwdev, bool start)
{
	if (!rtw_fw_feature_check(&rtwdev->fw, FW_FEATURE_NOTIFY_SCAN))
		return;

	if (start) {
		rtw_fw_scan_notify(rtwdev, true);
	} else {
		reinit_completion(&rtwdev->fw_scan_density);
		rtw_fw_scan_notify(rtwdev, false);
		if (!wait_for_completion_timeout(&rtwdev->fw_scan_density,
						 SCAN_NOTIFY_TIMEOUT))
			rtw_warn(rtwdev, "firmware failed to report density after scan\n");
	}
}

void rtw_core_scan_start(struct rtw_dev *rtwdev, struct rtw_vif *rtwvif,
			 const u8 *mac_addr, bool hw_scan)
{
	u32 config = 0;
	int ret = 0;

	rtw_leave_lps(rtwdev);

	if (hw_scan && rtwvif->net_type == RTW_NET_NO_LINK) {
		ret = rtw_leave_ips(rtwdev);
		if (ret) {
			rtw_err(rtwdev, "failed to leave idle state\n");
			return;
		}
	}

	ether_addr_copy(rtwvif->mac_addr, mac_addr);
	config |= PORT_SET_MAC_ADDR;
	rtw_vif_port_config(rtwdev, rtwvif, config);

	rtw_coex_scan_notify(rtwdev, COEX_SCAN_START);
	rtw_core_fw_scan_notify(rtwdev, true);

	set_bit(RTW_FLAG_DIG_DISABLE, rtwdev->flags);
	set_bit(RTW_FLAG_SCANNING, rtwdev->flags);
}

void rtw_core_scan_complete(struct rtw_dev *rtwdev, struct ieee80211_vif *vif)
{
	struct rtw_vif *rtwvif = (struct rtw_vif *)vif->drv_priv;
	u32 config = 0;

	clear_bit(RTW_FLAG_SCANNING, rtwdev->flags);
	clear_bit(RTW_FLAG_DIG_DISABLE, rtwdev->flags);

	rtw_core_fw_scan_notify(rtwdev, false);

	ether_addr_copy(rtwvif->mac_addr, vif->addr);
	config |= PORT_SET_MAC_ADDR;
	rtw_vif_port_config(rtwdev, rtwvif, config);

	rtw_coex_scan_notify(rtwdev, COEX_SCAN_FINISH);
}

int rtw_core_start(struct rtw_dev *rtwdev)
{
	int ret;

	ret = rtw_power_on(rtwdev);
	if (ret)
		return ret;

	rtw_sec_enable_sec_engine(rtwdev);

	rtwdev->lps_conf.deep_mode = rtw_update_lps_deep_mode(rtwdev, &rtwdev->fw);
	rtwdev->lps_conf.wow_deep_mode = rtw_update_lps_deep_mode(rtwdev, &rtwdev->wow_fw);

	/* rcr reset after powered on */
	rtw_write32(rtwdev, REG_RCR, rtwdev->hal.rcr);

	ieee80211_queue_delayed_work(rtwdev->hw, &rtwdev->watch_dog_work,
				     RTW_WATCH_DOG_DELAY_TIME);

	set_bit(RTW_FLAG_RUNNING, rtwdev->flags);

	return 0;
}

static void rtw_power_off(struct rtw_dev *rtwdev)
{
	rtw_hci_stop(rtwdev);
	rtw_coex_power_off_setting(rtwdev);
	rtw_mac_power_off(rtwdev);
}

void rtw_core_stop(struct rtw_dev *rtwdev)
{
	struct rtw_coex *coex = &rtwdev->coex;

	clear_bit(RTW_FLAG_RUNNING, rtwdev->flags);
	clear_bit(RTW_FLAG_FW_RUNNING, rtwdev->flags);

	mutex_unlock(&rtwdev->mutex);

	cancel_work_sync(&rtwdev->c2h_work);
	cancel_delayed_work_sync(&rtwdev->watch_dog_work);
	cancel_delayed_work_sync(&coex->bt_relink_work);
	cancel_delayed_work_sync(&coex->bt_reenable_work);
	cancel_delayed_work_sync(&coex->defreeze_work);
	cancel_delayed_work_sync(&coex->wl_remain_work);
	cancel_delayed_work_sync(&coex->bt_remain_work);
	cancel_delayed_work_sync(&coex->wl_connecting_work);
	cancel_delayed_work_sync(&coex->bt_multi_link_remain_work);
	cancel_delayed_work_sync(&coex->wl_ccklock_work);

	mutex_lock(&rtwdev->mutex);

	rtw_power_off(rtwdev);
}

static void rtw_init_ht_cap(struct rtw_dev *rtwdev,
			    struct ieee80211_sta_ht_cap *ht_cap)
{
	struct rtw_efuse *efuse = &rtwdev->efuse;

	ht_cap->ht_supported = true;
	ht_cap->cap = 0;
	ht_cap->cap |= IEEE80211_HT_CAP_SGI_20 |
			IEEE80211_HT_CAP_MAX_AMSDU |
			(1 << IEEE80211_HT_CAP_RX_STBC_SHIFT);

	if (rtw_chip_has_rx_ldpc(rtwdev))
		ht_cap->cap |= IEEE80211_HT_CAP_LDPC_CODING;
	if (rtw_chip_has_tx_stbc(rtwdev))
		ht_cap->cap |= IEEE80211_HT_CAP_TX_STBC;

	if (efuse->hw_cap.bw & BIT(RTW_CHANNEL_WIDTH_40))
		ht_cap->cap |= IEEE80211_HT_CAP_SUP_WIDTH_20_40 |
				IEEE80211_HT_CAP_DSSSCCK40 |
				IEEE80211_HT_CAP_SGI_40;
	ht_cap->ampdu_factor = IEEE80211_HT_MAX_AMPDU_64K;
	ht_cap->ampdu_density = IEEE80211_HT_MPDU_DENSITY_16;
	ht_cap->mcs.tx_params = IEEE80211_HT_MCS_TX_DEFINED;
	if (efuse->hw_cap.nss > 1) {
		ht_cap->mcs.rx_mask[0] = 0xFF;
		ht_cap->mcs.rx_mask[1] = 0xFF;
		ht_cap->mcs.rx_mask[4] = 0x01;
		ht_cap->mcs.rx_highest = cpu_to_le16(300);
	} else {
		ht_cap->mcs.rx_mask[0] = 0xFF;
		ht_cap->mcs.rx_mask[1] = 0x00;
		ht_cap->mcs.rx_mask[4] = 0x01;
		ht_cap->mcs.rx_highest = cpu_to_le16(150);
	}
}

static void rtw_init_vht_cap(struct rtw_dev *rtwdev,
			     struct ieee80211_sta_vht_cap *vht_cap)
{
	struct rtw_efuse *efuse = &rtwdev->efuse;
	u16 mcs_map;
	__le16 highest;

	if (efuse->hw_cap.ptcl != EFUSE_HW_CAP_IGNORE &&
	    efuse->hw_cap.ptcl != EFUSE_HW_CAP_PTCL_VHT)
		return;

	vht_cap->vht_supported = true;
	vht_cap->cap = IEEE80211_VHT_CAP_MAX_MPDU_LENGTH_11454 |
		       IEEE80211_VHT_CAP_SHORT_GI_80 |
		       IEEE80211_VHT_CAP_RXSTBC_1 |
		       IEEE80211_VHT_CAP_HTC_VHT |
		       IEEE80211_VHT_CAP_MAX_A_MPDU_LENGTH_EXPONENT_MASK |
		       0;
	if (rtwdev->hal.rf_path_num > 1)
		vht_cap->cap |= IEEE80211_VHT_CAP_TXSTBC;
	vht_cap->cap |= IEEE80211_VHT_CAP_MU_BEAMFORMEE_CAPABLE |
			IEEE80211_VHT_CAP_SU_BEAMFORMEE_CAPABLE;
	vht_cap->cap |= (rtwdev->hal.bfee_sts_cap <<
			IEEE80211_VHT_CAP_BEAMFORMEE_STS_SHIFT);

	if (rtw_chip_has_rx_ldpc(rtwdev))
		vht_cap->cap |= IEEE80211_VHT_CAP_RXLDPC;

	mcs_map = IEEE80211_VHT_MCS_SUPPORT_0_9 << 0 |
		  IEEE80211_VHT_MCS_NOT_SUPPORTED << 4 |
		  IEEE80211_VHT_MCS_NOT_SUPPORTED << 6 |
		  IEEE80211_VHT_MCS_NOT_SUPPORTED << 8 |
		  IEEE80211_VHT_MCS_NOT_SUPPORTED << 10 |
		  IEEE80211_VHT_MCS_NOT_SUPPORTED << 12 |
		  IEEE80211_VHT_MCS_NOT_SUPPORTED << 14;
	if (efuse->hw_cap.nss > 1) {
		highest = cpu_to_le16(780);
		mcs_map |= IEEE80211_VHT_MCS_SUPPORT_0_9 << 2;
	} else {
		highest = cpu_to_le16(390);
		mcs_map |= IEEE80211_VHT_MCS_NOT_SUPPORTED << 2;
	}

	vht_cap->vht_mcs.rx_mcs_map = cpu_to_le16(mcs_map);
	vht_cap->vht_mcs.tx_mcs_map = cpu_to_le16(mcs_map);
	vht_cap->vht_mcs.rx_highest = highest;
	vht_cap->vht_mcs.tx_highest = highest;
}

static void rtw_set_supported_band(struct ieee80211_hw *hw,
				   struct rtw_chip_info *chip)
{
	struct rtw_dev *rtwdev = hw->priv;
	struct ieee80211_supported_band *sband;

	if (chip->band & RTW_BAND_2G) {
		sband = kmemdup(&rtw_band_2ghz, sizeof(*sband), GFP_KERNEL);
		if (!sband)
			goto err_out;
		if (chip->ht_supported)
			rtw_init_ht_cap(rtwdev, &sband->ht_cap);
		hw->wiphy->bands[NL80211_BAND_2GHZ] = sband;
	}

	if (chip->band & RTW_BAND_5G) {
		sband = kmemdup(&rtw_band_5ghz, sizeof(*sband), GFP_KERNEL);
		if (!sband)
			goto err_out;
		if (chip->ht_supported)
			rtw_init_ht_cap(rtwdev, &sband->ht_cap);
		if (chip->vht_supported)
			rtw_init_vht_cap(rtwdev, &sband->vht_cap);
		hw->wiphy->bands[NL80211_BAND_5GHZ] = sband;
	}

	return;

err_out:
	rtw_err(rtwdev, "failed to set supported band\n");
}

static void rtw_unset_supported_band(struct ieee80211_hw *hw,
				     struct rtw_chip_info *chip)
{
	kfree(hw->wiphy->bands[NL80211_BAND_2GHZ]);
	kfree(hw->wiphy->bands[NL80211_BAND_5GHZ]);
}

static void __update_firmware_feature(struct rtw_dev *rtwdev,
				      struct rtw_fw_state *fw)
{
	u32 feature;
	const struct rtw_fw_hdr *fw_hdr =
				(const struct rtw_fw_hdr *)fw->firmware->data;

	feature = le32_to_cpu(fw_hdr->feature);
	fw->feature = feature & FW_FEATURE_SIG ? feature : 0;
}

static void __update_firmware_info(struct rtw_dev *rtwdev,
				   struct rtw_fw_state *fw)
{
	const struct rtw_fw_hdr *fw_hdr =
				(const struct rtw_fw_hdr *)fw->firmware->data;

	fw->h2c_version = le16_to_cpu(fw_hdr->h2c_fmt_ver);
	fw->version = le16_to_cpu(fw_hdr->version);
	fw->sub_version = fw_hdr->subversion;
	fw->sub_index = fw_hdr->subindex;

	__update_firmware_feature(rtwdev, fw);
}

static void __update_firmware_info_legacy(struct rtw_dev *rtwdev,
					  struct rtw_fw_state *fw)
{
	struct rtw_fw_hdr_legacy *legacy =
				(struct rtw_fw_hdr_legacy *)fw->firmware->data;

	fw->h2c_version = 0;
	fw->version = le16_to_cpu(legacy->version);
	fw->sub_version = legacy->subversion1;
	fw->sub_index = legacy->subversion2;
}

static void update_firmware_info(struct rtw_dev *rtwdev,
				 struct rtw_fw_state *fw)
{
	if (rtw_chip_wcpu_11n(rtwdev))
		__update_firmware_info_legacy(rtwdev, fw);
	else
		__update_firmware_info(rtwdev, fw);
}

static void rtw_load_firmware_cb(const struct firmware *firmware, void *context)
{
	struct rtw_fw_state *fw = context;
	struct rtw_dev *rtwdev = fw->rtwdev;

	if (!firmware || !firmware->data) {
		rtw_err(rtwdev, "failed to request firmware\n");
		complete_all(&fw->completion);
		return;
	}

	fw->firmware = firmware;
	update_firmware_info(rtwdev, fw);
	complete_all(&fw->completion);

	rtw_info(rtwdev, "Firmware version %u.%u.%u, H2C version %u\n",
		 fw->version, fw->sub_version, fw->sub_index, fw->h2c_version);
}

static int rtw_load_firmware(struct rtw_dev *rtwdev, enum rtw_fw_type type)
{
	const char *fw_name;
	struct rtw_fw_state *fw;
	int ret;

	switch (type) {
	case RTW_WOWLAN_FW:
		fw = &rtwdev->wow_fw;
		fw_name = rtwdev->chip->wow_fw_name;
		break;

	case RTW_NORMAL_FW:
		fw = &rtwdev->fw;
		fw_name = rtwdev->chip->fw_name;
		break;

	default:
		rtw_warn(rtwdev, "unsupported firmware type\n");
		return -ENOENT;
	}

	fw->rtwdev = rtwdev;
	init_completion(&fw->completion);

	ret = request_firmware_nowait(THIS_MODULE, true, fw_name, rtwdev->dev,
				      GFP_KERNEL, fw, rtw_load_firmware_cb);
	if (ret) {
		rtw_err(rtwdev, "failed to async firmware request\n");
		return ret;
	}

	return 0;
}

static int rtw_chip_parameter_setup(struct rtw_dev *rtwdev)
{
	struct rtw_chip_info *chip = rtwdev->chip;
	struct rtw_hal *hal = &rtwdev->hal;
	struct rtw_efuse *efuse = &rtwdev->efuse;

	switch (rtw_hci_type(rtwdev)) {
	case RTW_HCI_TYPE_PCIE:
		rtwdev->hci.rpwm_addr = 0x03d9;
		rtwdev->hci.cpwm_addr = 0x03da;
		break;
	default:
		rtw_err(rtwdev, "unsupported hci type\n");
		return -EINVAL;
	}

	hal->chip_version = rtw_read32(rtwdev, REG_SYS_CFG1);
	hal->cut_version = BIT_GET_CHIP_VER(hal->chip_version);
	hal->mp_chip = (hal->chip_version & BIT_RTL_ID) ? 0 : 1;
	if (hal->chip_version & BIT_RF_TYPE_ID) {
		hal->rf_type = RF_2T2R;
		hal->rf_path_num = 2;
		hal->antenna_tx = BB_PATH_AB;
		hal->antenna_rx = BB_PATH_AB;
	} else {
		hal->rf_type = RF_1T1R;
		hal->rf_path_num = 1;
		hal->antenna_tx = BB_PATH_A;
		hal->antenna_rx = BB_PATH_A;
	}
	hal->rf_phy_num = chip->fix_rf_phy_num ? chip->fix_rf_phy_num :
			  hal->rf_path_num;

	efuse->physical_size = chip->phy_efuse_size;
	efuse->logical_size = chip->log_efuse_size;
	efuse->protect_size = chip->ptct_efuse_size;

	/* default use ack */
	rtwdev->hal.rcr |= BIT_VHT_DACK;

	hal->bfee_sts_cap = 3;

	return 0;
}

static int rtw_chip_efuse_enable(struct rtw_dev *rtwdev)
{
	struct rtw_fw_state *fw = &rtwdev->fw;
	int ret;

	ret = rtw_hci_setup(rtwdev);
	if (ret) {
		rtw_err(rtwdev, "failed to setup hci\n");
		goto err;
	}

	ret = rtw_mac_power_on(rtwdev);
	if (ret) {
		rtw_err(rtwdev, "failed to power on mac\n");
		goto err;
	}

	rtw_write8(rtwdev, REG_C2HEVT, C2H_HW_FEATURE_DUMP);

	wait_for_completion(&fw->completion);
	if (!fw->firmware) {
		ret = -EINVAL;
		rtw_err(rtwdev, "failed to load firmware\n");
		goto err;
	}

	ret = rtw_download_firmware(rtwdev, fw);
	if (ret) {
		rtw_err(rtwdev, "failed to download firmware\n");
		goto err_off;
	}

	return 0;

err_off:
	rtw_mac_power_off(rtwdev);

err:
	return ret;
}

static int rtw_dump_hw_feature(struct rtw_dev *rtwdev)
{
	struct rtw_efuse *efuse = &rtwdev->efuse;
	u8 hw_feature[HW_FEATURE_LEN];
	u8 id;
	u8 bw;
	int i;

	id = rtw_read8(rtwdev, REG_C2HEVT);
	if (id != C2H_HW_FEATURE_REPORT) {
		rtw_err(rtwdev, "failed to read hw feature report\n");
		return -EBUSY;
	}

	for (i = 0; i < HW_FEATURE_LEN; i++)
		hw_feature[i] = rtw_read8(rtwdev, REG_C2HEVT + 2 + i);

	rtw_write8(rtwdev, REG_C2HEVT, 0);

	bw = GET_EFUSE_HW_CAP_BW(hw_feature);
	efuse->hw_cap.bw = hw_bw_cap_to_bitamp(bw);
	efuse->hw_cap.hci = GET_EFUSE_HW_CAP_HCI(hw_feature);
	efuse->hw_cap.nss = GET_EFUSE_HW_CAP_NSS(hw_feature);
	efuse->hw_cap.ptcl = GET_EFUSE_HW_CAP_PTCL(hw_feature);
	efuse->hw_cap.ant_num = GET_EFUSE_HW_CAP_ANT_NUM(hw_feature);

	rtw_hw_config_rf_ant_num(rtwdev, efuse->hw_cap.ant_num);

	if (efuse->hw_cap.nss == EFUSE_HW_CAP_IGNORE ||
	    efuse->hw_cap.nss > rtwdev->hal.rf_path_num)
		efuse->hw_cap.nss = rtwdev->hal.rf_path_num;

	rtw_dbg(rtwdev, RTW_DBG_EFUSE,
		"hw cap: hci=0x%02x, bw=0x%02x, ptcl=0x%02x, ant_num=%d, nss=%d\n",
		efuse->hw_cap.hci, efuse->hw_cap.bw, efuse->hw_cap.ptcl,
		efuse->hw_cap.ant_num, efuse->hw_cap.nss);

	return 0;
}

static void rtw_chip_efuse_disable(struct rtw_dev *rtwdev)
{
	rtw_hci_stop(rtwdev);
	rtw_mac_power_off(rtwdev);
}

static int rtw_chip_efuse_info_setup(struct rtw_dev *rtwdev)
{
	struct rtw_efuse *efuse = &rtwdev->efuse;
	int ret;

	mutex_lock(&rtwdev->mutex);

	/* power on mac to read efuse */
	ret = rtw_chip_efuse_enable(rtwdev);
	if (ret)
		goto out_unlock;

	ret = rtw_parse_efuse_map(rtwdev);
	if (ret)
		goto out_disable;

	ret = rtw_dump_hw_feature(rtwdev);
	if (ret)
		goto out_disable;

	ret = rtw_check_supported_rfe(rtwdev);
	if (ret)
		goto out_disable;

	if (efuse->crystal_cap == 0xff)
		efuse->crystal_cap = 0;
	if (efuse->pa_type_2g == 0xff)
		efuse->pa_type_2g = 0;
	if (efuse->pa_type_5g == 0xff)
		efuse->pa_type_5g = 0;
	if (efuse->lna_type_2g == 0xff)
		efuse->lna_type_2g = 0;
	if (efuse->lna_type_5g == 0xff)
		efuse->lna_type_5g = 0;
	if (efuse->channel_plan == 0xff)
		efuse->channel_plan = 0x7f;
	if (efuse->rf_board_option == 0xff)
		efuse->rf_board_option = 0;
	if (efuse->bt_setting & BIT(0))
		efuse->share_ant = true;
	if (efuse->regd == 0xff)
		efuse->regd = 0;
	if (efuse->tx_bb_swing_setting_2g == 0xff)
		efuse->tx_bb_swing_setting_2g = 0;
	if (efuse->tx_bb_swing_setting_5g == 0xff)
		efuse->tx_bb_swing_setting_5g = 0;

	efuse->btcoex = (efuse->rf_board_option & 0xe0) == 0x20;
	efuse->ext_pa_2g = efuse->pa_type_2g & BIT(4) ? 1 : 0;
	efuse->ext_lna_2g = efuse->lna_type_2g & BIT(3) ? 1 : 0;
	efuse->ext_pa_5g = efuse->pa_type_5g & BIT(0) ? 1 : 0;
	efuse->ext_lna_2g = efuse->lna_type_5g & BIT(3) ? 1 : 0;

out_disable:
	rtw_chip_efuse_disable(rtwdev);

out_unlock:
	mutex_unlock(&rtwdev->mutex);
	return ret;
}

static int rtw_chip_board_info_setup(struct rtw_dev *rtwdev)
{
	struct rtw_hal *hal = &rtwdev->hal;
	const struct rtw_rfe_def *rfe_def = rtw_get_rfe_def(rtwdev);

	if (!rfe_def)
		return -ENODEV;

	rtw_phy_setup_phy_cond(rtwdev, 0);

	rtw_phy_init_tx_power(rtwdev);
	if (rfe_def->agc_btg_tbl)
		rtw_load_table(rtwdev, rfe_def->agc_btg_tbl);
	rtw_load_table(rtwdev, rfe_def->phy_pg_tbl);
	rtw_load_table(rtwdev, rfe_def->txpwr_lmt_tbl);
	rtw_phy_tx_power_by_rate_config(hal);
	rtw_phy_tx_power_limit_config(hal);

	return 0;
}

int rtw_chip_info_setup(struct rtw_dev *rtwdev)
{
	int ret;

	ret = rtw_chip_parameter_setup(rtwdev);
	if (ret) {
		rtw_err(rtwdev, "failed to setup chip parameters\n");
		goto err_out;
	}

	ret = rtw_chip_efuse_info_setup(rtwdev);
	if (ret) {
		rtw_err(rtwdev, "failed to setup chip efuse info\n");
		goto err_out;
	}

	ret = rtw_chip_board_info_setup(rtwdev);
	if (ret) {
		rtw_err(rtwdev, "failed to setup chip board info\n");
		goto err_out;
	}

	return 0;

err_out:
	return ret;
}
EXPORT_SYMBOL(rtw_chip_info_setup);

static void rtw_stats_init(struct rtw_dev *rtwdev)
{
	struct rtw_traffic_stats *stats = &rtwdev->stats;
	struct rtw_dm_info *dm_info = &rtwdev->dm_info;
	int i;

	ewma_tp_init(&stats->tx_ewma_tp);
	ewma_tp_init(&stats->rx_ewma_tp);

	for (i = 0; i < RTW_EVM_NUM; i++)
		ewma_evm_init(&dm_info->ewma_evm[i]);
	for (i = 0; i < RTW_SNR_NUM; i++)
		ewma_snr_init(&dm_info->ewma_snr[i]);
}

int rtw_core_init(struct rtw_dev *rtwdev)
{
	struct rtw_chip_info *chip = rtwdev->chip;
	struct rtw_coex *coex = &rtwdev->coex;
	int ret;

	INIT_LIST_HEAD(&rtwdev->rsvd_page_list);
	INIT_LIST_HEAD(&rtwdev->txqs);

	timer_setup(&rtwdev->tx_report.purge_timer,
		    rtw_tx_report_purge_timer, 0);
	rtwdev->tx_wq = alloc_workqueue("rtw_tx_wq", WQ_UNBOUND | WQ_HIGHPRI, 0);

	INIT_DELAYED_WORK(&rtwdev->watch_dog_work, rtw_watch_dog_work);
	INIT_DELAYED_WORK(&coex->bt_relink_work, rtw_coex_bt_relink_work);
	INIT_DELAYED_WORK(&coex->bt_reenable_work, rtw_coex_bt_reenable_work);
	INIT_DELAYED_WORK(&coex->defreeze_work, rtw_coex_defreeze_work);
	INIT_DELAYED_WORK(&coex->wl_remain_work, rtw_coex_wl_remain_work);
	INIT_DELAYED_WORK(&coex->bt_remain_work, rtw_coex_bt_remain_work);
	INIT_DELAYED_WORK(&coex->wl_connecting_work, rtw_coex_wl_connecting_work);
	INIT_DELAYED_WORK(&coex->bt_multi_link_remain_work,
			  rtw_coex_bt_multi_link_remain_work);
	INIT_DELAYED_WORK(&coex->wl_ccklock_work, rtw_coex_wl_ccklock_work);
	INIT_WORK(&rtwdev->tx_work, rtw_tx_work);
	INIT_WORK(&rtwdev->c2h_work, rtw_c2h_work);
	INIT_WORK(&rtwdev->fw_recovery_work, rtw_fw_recovery_work);
	INIT_WORK(&rtwdev->ba_work, rtw_txq_ba_work);
	skb_queue_head_init(&rtwdev->c2h_queue);
	skb_queue_head_init(&rtwdev->coex.queue);
	skb_queue_head_init(&rtwdev->tx_report.queue);

	spin_lock_init(&rtwdev->rf_lock);
	spin_lock_init(&rtwdev->h2c.lock);
	spin_lock_init(&rtwdev->txq_lock);
	spin_lock_init(&rtwdev->tx_report.q_lock);

	mutex_init(&rtwdev->mutex);
	mutex_init(&rtwdev->coex.mutex);
	mutex_init(&rtwdev->hal.tx_power_mutex);

	init_waitqueue_head(&rtwdev->coex.wait);
	init_completion(&rtwdev->lps_leave_check);
	init_completion(&rtwdev->fw_scan_density);

	rtwdev->sec.total_cam_num = 32;
	rtwdev->hal.current_channel = 1;
	rtwdev->dm_info.fix_rate = U8_MAX;
	set_bit(RTW_BC_MC_MACID, rtwdev->mac_id_map);

	rtw_stats_init(rtwdev);

	/* default rx filter setting */
	rtwdev->hal.rcr = BIT_APP_FCS | BIT_APP_MIC | BIT_APP_ICV |
			  BIT_PKTCTL_DLEN | BIT_HTC_LOC_CTRL | BIT_APP_PHYSTS |
			  BIT_AB | BIT_AM | BIT_APM;

	ret = rtw_load_firmware(rtwdev, RTW_NORMAL_FW);
	if (ret) {
		rtw_warn(rtwdev, "no firmware loaded\n");
		return ret;
	}

	if (chip->wow_fw_name) {
		ret = rtw_load_firmware(rtwdev, RTW_WOWLAN_FW);
		if (ret) {
			rtw_warn(rtwdev, "no wow firmware loaded\n");
			wait_for_completion(&rtwdev->fw.completion);
			if (rtwdev->fw.firmware)
				release_firmware(rtwdev->fw.firmware);
			return ret;
		}
	}

	return 0;
}
EXPORT_SYMBOL(rtw_core_init);

void rtw_core_deinit(struct rtw_dev *rtwdev)
{
	struct rtw_fw_state *fw = &rtwdev->fw;
	struct rtw_fw_state *wow_fw = &rtwdev->wow_fw;
	struct rtw_rsvd_page *rsvd_pkt, *tmp;
	unsigned long flags;

	rtw_wait_firmware_completion(rtwdev);

	if (fw->firmware)
		release_firmware(fw->firmware);

	if (wow_fw->firmware)
		release_firmware(wow_fw->firmware);

	destroy_workqueue(rtwdev->tx_wq);
	spin_lock_irqsave(&rtwdev->tx_report.q_lock, flags);
	skb_queue_purge(&rtwdev->tx_report.queue);
	skb_queue_purge(&rtwdev->coex.queue);
	spin_unlock_irqrestore(&rtwdev->tx_report.q_lock, flags);

	list_for_each_entry_safe(rsvd_pkt, tmp, &rtwdev->rsvd_page_list,
				 build_list) {
		list_del(&rsvd_pkt->build_list);
		kfree(rsvd_pkt);
	}

	mutex_destroy(&rtwdev->mutex);
	mutex_destroy(&rtwdev->coex.mutex);
	mutex_destroy(&rtwdev->hal.tx_power_mutex);
}
EXPORT_SYMBOL(rtw_core_deinit);

int rtw_register_hw(struct rtw_dev *rtwdev, struct ieee80211_hw *hw)
{
	struct rtw_hal *hal = &rtwdev->hal;
	int max_tx_headroom = 0;
	int ret;

	/* TODO: USB & SDIO may need extra room? */
	max_tx_headroom = rtwdev->chip->tx_pkt_desc_sz;

	hw->extra_tx_headroom = max_tx_headroom;
	hw->queues = IEEE80211_NUM_ACS;
	hw->txq_data_size = sizeof(struct rtw_txq);
	hw->sta_data_size = sizeof(struct rtw_sta_info);
	hw->vif_data_size = sizeof(struct rtw_vif);

	ieee80211_hw_set(hw, SIGNAL_DBM);
	ieee80211_hw_set(hw, RX_INCLUDES_FCS);
	ieee80211_hw_set(hw, AMPDU_AGGREGATION);
	ieee80211_hw_set(hw, MFP_CAPABLE);
	ieee80211_hw_set(hw, REPORTS_TX_ACK_STATUS);
	ieee80211_hw_set(hw, SUPPORTS_PS);
	ieee80211_hw_set(hw, SUPPORTS_DYNAMIC_PS);
	ieee80211_hw_set(hw, SUPPORT_FAST_XMIT);
	ieee80211_hw_set(hw, SUPPORTS_AMSDU_IN_AMPDU);
	ieee80211_hw_set(hw, HAS_RATE_CONTROL);
	ieee80211_hw_set(hw, TX_AMSDU);
	ieee80211_hw_set(hw, SINGLE_SCAN_ON_ALL_BANDS);

	hw->wiphy->interface_modes = BIT(NL80211_IFTYPE_STATION) |
				     BIT(NL80211_IFTYPE_AP) |
				     BIT(NL80211_IFTYPE_ADHOC) |
				     BIT(NL80211_IFTYPE_MESH_POINT);
	hw->wiphy->available_antennas_tx = hal->antenna_tx;
	hw->wiphy->available_antennas_rx = hal->antenna_rx;

	hw->wiphy->flags |= WIPHY_FLAG_SUPPORTS_TDLS |
			    WIPHY_FLAG_TDLS_EXTERNAL_SETUP;

	hw->wiphy->features |= NL80211_FEATURE_SCAN_RANDOM_MAC_ADDR;
	hw->wiphy->max_scan_ssids = RTW_SCAN_MAX_SSIDS;
	hw->wiphy->max_scan_ie_len = RTW_SCAN_MAX_IE_LEN;

	wiphy_ext_feature_set(hw->wiphy, NL80211_EXT_FEATURE_CAN_REPLACE_PTK0);
	wiphy_ext_feature_set(hw->wiphy, NL80211_EXT_FEATURE_SCAN_RANDOM_SN);
	wiphy_ext_feature_set(hw->wiphy, NL80211_EXT_FEATURE_SET_SCAN_DWELL);

#ifdef CONFIG_PM
	hw->wiphy->wowlan = rtwdev->chip->wowlan_stub;
	hw->wiphy->max_sched_scan_ssids = rtwdev->chip->max_sched_scan_ssids;
#endif
	rtw_set_supported_band(hw, rtwdev->chip);
	SET_IEEE80211_PERM_ADDR(hw, rtwdev->efuse.addr);

<<<<<<< HEAD
=======
	hw->wiphy->sar_capa = &rtw_sar_capa;

>>>>>>> 754e0b0e
	ret = rtw_regd_init(rtwdev);
	if (ret) {
		rtw_err(rtwdev, "failed to init regd\n");
		return ret;
	}

	ret = ieee80211_register_hw(hw);
	if (ret) {
		rtw_err(rtwdev, "failed to register hw\n");
		return ret;
	}

	ret = rtw_regd_hint(rtwdev);
	if (ret) {
		rtw_err(rtwdev, "failed to hint regd\n");
		return ret;
	}

	rtw_debugfs_init(rtwdev);

	rtwdev->bf_info.bfer_mu_cnt = 0;
	rtwdev->bf_info.bfer_su_cnt = 0;

	return 0;
}
EXPORT_SYMBOL(rtw_register_hw);

void rtw_unregister_hw(struct rtw_dev *rtwdev, struct ieee80211_hw *hw)
{
	struct rtw_chip_info *chip = rtwdev->chip;

	ieee80211_unregister_hw(hw);
	rtw_unset_supported_band(hw, chip);
}
EXPORT_SYMBOL(rtw_unregister_hw);

MODULE_AUTHOR("Realtek Corporation");
MODULE_DESCRIPTION("Realtek 802.11ac wireless core module");
MODULE_LICENSE("Dual BSD/GPL");<|MERGE_RESOLUTION|>--- conflicted
+++ resolved
@@ -2057,11 +2057,8 @@
 	rtw_set_supported_band(hw, rtwdev->chip);
 	SET_IEEE80211_PERM_ADDR(hw, rtwdev->efuse.addr);
 
-<<<<<<< HEAD
-=======
 	hw->wiphy->sar_capa = &rtw_sar_capa;
 
->>>>>>> 754e0b0e
 	ret = rtw_regd_init(rtwdev);
 	if (ret) {
 		rtw_err(rtwdev, "failed to init regd\n");
