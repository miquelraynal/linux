--- conflicted
+++ resolved
@@ -64,19 +64,10 @@
 #define IWL6050_MODULE_FIRMWARE(api) IWL6050_FW_PRE #api ".ucode"
 
 #define IWL6005_FW_PRE "iwlwifi-6000g2a-"
-<<<<<<< HEAD
-#define _IWL6005_MODULE_FIRMWARE(api) IWL6005_FW_PRE #api ".ucode"
-#define IWL6005_MODULE_FIRMWARE(api) _IWL6005_MODULE_FIRMWARE(api)
-
-#define IWL6030_FW_PRE "iwlwifi-6000g2b-"
-#define _IWL6030_MODULE_FIRMWARE(api) IWL6030_FW_PRE #api ".ucode"
-#define IWL6030_MODULE_FIRMWARE(api) _IWL6030_MODULE_FIRMWARE(api)
-=======
 #define IWL6005_MODULE_FIRMWARE(api) IWL6005_FW_PRE #api ".ucode"
 
 #define IWL6030_FW_PRE "iwlwifi-6000g2b-"
 #define IWL6030_MODULE_FIRMWARE(api) IWL6030_FW_PRE #api ".ucode"
->>>>>>> d762f438
 
 static void iwl6000_set_ct_threshold(struct iwl_priv *priv)
 {
@@ -317,16 +308,6 @@
 	.temp_ops = {
 		.temperature = iwlagn_temperature,
 	 },
-<<<<<<< HEAD
-	.debugfs_ops = {
-		.rx_stats_read = iwl_ucode_rx_stats_read,
-		.tx_stats_read = iwl_ucode_tx_stats_read,
-		.general_stats_read = iwl_ucode_general_stats_read,
-		.bt_stats_read = iwl_ucode_bt_stats_read,
-		.reply_tx_error = iwl_reply_tx_error_read,
-	},
-=======
->>>>>>> d762f438
 	.txfifo_flush = iwlagn_txfifo_flush,
 	.dev_txfifo_flush = iwlagn_dev_txfifo_flush,
 };
@@ -364,16 +345,6 @@
 	.temp_ops = {
 		.temperature = iwlagn_temperature,
 	 },
-<<<<<<< HEAD
-	.debugfs_ops = {
-		.rx_stats_read = iwl_ucode_rx_stats_read,
-		.tx_stats_read = iwl_ucode_tx_stats_read,
-		.general_stats_read = iwl_ucode_general_stats_read,
-		.bt_stats_read = iwl_ucode_bt_stats_read,
-		.reply_tx_error = iwl_reply_tx_error_read,
-	},
-=======
->>>>>>> d762f438
 	.txfifo_flush = iwlagn_txfifo_flush,
 	.dev_txfifo_flush = iwlagn_dev_txfifo_flush,
 };
@@ -403,13 +374,7 @@
 	.lib = &iwl6000_lib,
 	.hcmd = &iwlagn_hcmd,
 	.utils = &iwlagn_hcmd_utils,
-<<<<<<< HEAD
-	.led = &iwlagn_led_ops,
 	.nic = &iwl6150_nic_ops,
-	.ieee80211_ops = &iwlagn_hw_ops,
-=======
-	.nic = &iwl6150_nic_ops,
->>>>>>> d762f438
 };
 
 static const struct iwl_ops iwl6030_ops = {
@@ -520,10 +485,6 @@
 	.eeprom_ver = EEPROM_6030_EEPROM_VERSION,		\
 	.eeprom_calib_ver = EEPROM_6030_TX_POWER_VERSION,	\
 	.ops = &iwl6030_ops,					\
-<<<<<<< HEAD
-	.mod_params = &iwlagn_mod_params,			\
-=======
->>>>>>> d762f438
 	.base_params = &iwl6000_g2_base_params,			\
 	.bt_params = &iwl6000_bt_params,			\
 	.need_dc_calib = true,					\
@@ -658,10 +619,6 @@
 	.eeprom_ver = EEPROM_6150_EEPROM_VERSION,
 	.eeprom_calib_ver = EEPROM_6150_TX_POWER_VERSION,
 	.ops = &iwl6150_ops,
-<<<<<<< HEAD
-	.mod_params = &iwlagn_mod_params,
-=======
->>>>>>> d762f438
 	.base_params = &iwl6050_base_params,
 	.ht_params = &iwl6000_ht_params,
 	.need_dc_calib = true,
