--- conflicted
+++ resolved
@@ -352,11 +352,7 @@
 	 * if for any reason the link tuner must be reset, this will be
 	 * handled by rt2x00lib_config().
 	 */
-<<<<<<< HEAD
-	rt2x00dev->ops->lib->set_device_state(rt2x00dev, STATE_RADIO_RX_OFF);
-=======
 	rt2x00queue_stop_queue(rt2x00dev->rx);
->>>>>>> 3d986b25
 
 	/*
 	 * When we've just turned on the radio, we want to reprogram
@@ -374,11 +370,7 @@
 	rt2x00lib_config_antenna(rt2x00dev, rt2x00dev->default_ant);
 
 	/* Turn RX back on */
-<<<<<<< HEAD
-	rt2x00dev->ops->lib->set_device_state(rt2x00dev, STATE_RADIO_RX_ON);
-=======
 	rt2x00queue_start_queue(rt2x00dev->rx);
->>>>>>> 3d986b25
 
 	return 0;
 }
@@ -726,42 +718,8 @@
 {
 	struct rt2x00_dev *rt2x00dev = hw->priv;
 	struct data_queue *queue;
-<<<<<<< HEAD
-	unsigned int i = 0;
-
-	ieee80211_stop_queues(hw);
-
-	/*
-	 * Run over all queues to kick them, this will force
-	 * any pending frames to be transmitted.
-	 */
-	tx_queue_for_each(rt2x00dev, queue) {
-		rt2x00dev->ops->lib->kick_tx_queue(queue);
-	}
-
-	/**
-	 * All queues have been kicked, now wait for each queue
-	 * to become empty. With a bit of luck, we only have to wait
-	 * for the first queue to become empty, because while waiting
-	 * for the that queue, the other queues will have transmitted
-	 * all their frames as well (since they were already kicked).
-	 */
-	tx_queue_for_each(rt2x00dev, queue) {
-		for (i = 0; i < 10; i++) {
-			if (rt2x00queue_empty(queue))
-				break;
-			msleep(100);
-		}
-
-		if (!rt2x00queue_empty(queue))
-			WARNING(rt2x00dev, "Failed to flush queue %d", queue->qid);
-	}
-
-	ieee80211_wake_queues(hw);
-=======
 
 	tx_queue_for_each(rt2x00dev, queue)
 		rt2x00queue_flush_queue(queue, drop);
->>>>>>> 3d986b25
 }
 EXPORT_SYMBOL_GPL(rt2x00mac_flush);