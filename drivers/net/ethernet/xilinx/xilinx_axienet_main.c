// SPDX-License-Identifier: GPL-2.0-only
/*
 * Xilinx Axi Ethernet device driver
 *
 * Copyright (c) 2008 Nissin Systems Co., Ltd.,  Yoshio Kashiwagi
 * Copyright (c) 2005-2008 DLA Systems,  David H. Lynch Jr. <dhlii@dlasys.net>
 * Copyright (c) 2008-2009 Secret Lab Technologies Ltd.
 * Copyright (c) 2010 - 2011 Michal Simek <monstr@monstr.eu>
 * Copyright (c) 2010 - 2011 PetaLogix
 * Copyright (c) 2019 SED Systems, a division of Calian Ltd.
 * Copyright (c) 2010 - 2012 Xilinx, Inc. All rights reserved.
 *
 * This is a driver for the Xilinx Axi Ethernet which is used in the Virtex6
 * and Spartan6.
 *
 * TODO:
 *  - Add Axi Fifo support.
 *  - Factor out Axi DMA code into separate driver.
 *  - Test and fix basic multicast filtering.
 *  - Add support for extended multicast filtering.
 *  - Test basic VLAN support.
 *  - Add support for extended VLAN support.
 */

#include <linux/clk.h>
#include <linux/delay.h>
#include <linux/etherdevice.h>
#include <linux/module.h>
#include <linux/netdevice.h>
#include <linux/of_mdio.h>
#include <linux/of_net.h>
#include <linux/of_platform.h>
#include <linux/of_irq.h>
#include <linux/of_address.h>
#include <linux/skbuff.h>
#include <linux/spinlock.h>
#include <linux/phy.h>
#include <linux/mii.h>
#include <linux/ethtool.h>

#include "xilinx_axienet.h"

/* Descriptors defines for Tx and Rx DMA */
#define TX_BD_NUM_DEFAULT		128
#define RX_BD_NUM_DEFAULT		1024
#define TX_BD_NUM_MIN			(MAX_SKB_FRAGS + 1)
#define TX_BD_NUM_MAX			4096
#define RX_BD_NUM_MAX			4096

/* Must be shorter than length of ethtool_drvinfo.driver field to fit */
#define DRIVER_NAME		"xaxienet"
#define DRIVER_DESCRIPTION	"Xilinx Axi Ethernet driver"
#define DRIVER_VERSION		"1.00a"

#define AXIENET_REGS_N		40

/* Match table for of_platform binding */
static const struct of_device_id axienet_of_match[] = {
	{ .compatible = "xlnx,axi-ethernet-1.00.a", },
	{ .compatible = "xlnx,axi-ethernet-1.01.a", },
	{ .compatible = "xlnx,axi-ethernet-2.01.a", },
	{},
};

MODULE_DEVICE_TABLE(of, axienet_of_match);

/* Option table for setting up Axi Ethernet hardware options */
static struct axienet_option axienet_options[] = {
	/* Turn on jumbo packet support for both Rx and Tx */
	{
		.opt = XAE_OPTION_JUMBO,
		.reg = XAE_TC_OFFSET,
		.m_or = XAE_TC_JUM_MASK,
	}, {
		.opt = XAE_OPTION_JUMBO,
		.reg = XAE_RCW1_OFFSET,
		.m_or = XAE_RCW1_JUM_MASK,
	}, { /* Turn on VLAN packet support for both Rx and Tx */
		.opt = XAE_OPTION_VLAN,
		.reg = XAE_TC_OFFSET,
		.m_or = XAE_TC_VLAN_MASK,
	}, {
		.opt = XAE_OPTION_VLAN,
		.reg = XAE_RCW1_OFFSET,
		.m_or = XAE_RCW1_VLAN_MASK,
	}, { /* Turn on FCS stripping on receive packets */
		.opt = XAE_OPTION_FCS_STRIP,
		.reg = XAE_RCW1_OFFSET,
		.m_or = XAE_RCW1_FCS_MASK,
	}, { /* Turn on FCS insertion on transmit packets */
		.opt = XAE_OPTION_FCS_INSERT,
		.reg = XAE_TC_OFFSET,
		.m_or = XAE_TC_FCS_MASK,
	}, { /* Turn off length/type field checking on receive packets */
		.opt = XAE_OPTION_LENTYPE_ERR,
		.reg = XAE_RCW1_OFFSET,
		.m_or = XAE_RCW1_LT_DIS_MASK,
	}, { /* Turn on Rx flow control */
		.opt = XAE_OPTION_FLOW_CONTROL,
		.reg = XAE_FCC_OFFSET,
		.m_or = XAE_FCC_FCRX_MASK,
	}, { /* Turn on Tx flow control */
		.opt = XAE_OPTION_FLOW_CONTROL,
		.reg = XAE_FCC_OFFSET,
		.m_or = XAE_FCC_FCTX_MASK,
	}, { /* Turn on promiscuous frame filtering */
		.opt = XAE_OPTION_PROMISC,
		.reg = XAE_FMI_OFFSET,
		.m_or = XAE_FMI_PM_MASK,
	}, { /* Enable transmitter */
		.opt = XAE_OPTION_TXEN,
		.reg = XAE_TC_OFFSET,
		.m_or = XAE_TC_TX_MASK,
	}, { /* Enable receiver */
		.opt = XAE_OPTION_RXEN,
		.reg = XAE_RCW1_OFFSET,
		.m_or = XAE_RCW1_RX_MASK,
	},
	{}
};

/**
 * axienet_dma_in32 - Memory mapped Axi DMA register read
 * @lp:		Pointer to axienet local structure
 * @reg:	Address offset from the base address of the Axi DMA core
 *
 * Return: The contents of the Axi DMA register
 *
 * This function returns the contents of the corresponding Axi DMA register.
 */
static inline u32 axienet_dma_in32(struct axienet_local *lp, off_t reg)
{
	return ioread32(lp->dma_regs + reg);
}

/**
 * axienet_dma_out32 - Memory mapped Axi DMA register write.
 * @lp:		Pointer to axienet local structure
 * @reg:	Address offset from the base address of the Axi DMA core
 * @value:	Value to be written into the Axi DMA register
 *
 * This function writes the desired value into the corresponding Axi DMA
 * register.
 */
static inline void axienet_dma_out32(struct axienet_local *lp,
				     off_t reg, u32 value)
{
	iowrite32(value, lp->dma_regs + reg);
}

static void axienet_dma_out_addr(struct axienet_local *lp, off_t reg,
				 dma_addr_t addr)
{
	axienet_dma_out32(lp, reg, lower_32_bits(addr));

	if (lp->features & XAE_FEATURE_DMA_64BIT)
		axienet_dma_out32(lp, reg + 4, upper_32_bits(addr));
}

static void desc_set_phys_addr(struct axienet_local *lp, dma_addr_t addr,
			       struct axidma_bd *desc)
{
	desc->phys = lower_32_bits(addr);
	if (lp->features & XAE_FEATURE_DMA_64BIT)
		desc->phys_msb = upper_32_bits(addr);
}

static dma_addr_t desc_get_phys_addr(struct axienet_local *lp,
				     struct axidma_bd *desc)
{
	dma_addr_t ret = desc->phys;

	if (lp->features & XAE_FEATURE_DMA_64BIT)
		ret |= ((dma_addr_t)desc->phys_msb << 16) << 16;

	return ret;
}

/**
 * axienet_dma_bd_release - Release buffer descriptor rings
 * @ndev:	Pointer to the net_device structure
 *
 * This function is used to release the descriptors allocated in
 * axienet_dma_bd_init. axienet_dma_bd_release is called when Axi Ethernet
 * driver stop api is called.
 */
static void axienet_dma_bd_release(struct net_device *ndev)
{
	int i;
	struct axienet_local *lp = netdev_priv(ndev);

	/* If we end up here, tx_bd_v must have been DMA allocated. */
	dma_free_coherent(ndev->dev.parent,
			  sizeof(*lp->tx_bd_v) * lp->tx_bd_num,
			  lp->tx_bd_v,
			  lp->tx_bd_p);

	if (!lp->rx_bd_v)
		return;

	for (i = 0; i < lp->rx_bd_num; i++) {
		dma_addr_t phys;

		/* A NULL skb means this descriptor has not been initialised
		 * at all.
		 */
		if (!lp->rx_bd_v[i].skb)
			break;

		dev_kfree_skb(lp->rx_bd_v[i].skb);

		/* For each descriptor, we programmed cntrl with the (non-zero)
		 * descriptor size, after it had been successfully allocated.
		 * So a non-zero value in there means we need to unmap it.
		 */
		if (lp->rx_bd_v[i].cntrl) {
			phys = desc_get_phys_addr(lp, &lp->rx_bd_v[i]);
			dma_unmap_single(ndev->dev.parent, phys,
					 lp->max_frm_size, DMA_FROM_DEVICE);
		}
	}

	dma_free_coherent(ndev->dev.parent,
			  sizeof(*lp->rx_bd_v) * lp->rx_bd_num,
			  lp->rx_bd_v,
			  lp->rx_bd_p);
}

/**
 * axienet_dma_bd_init - Setup buffer descriptor rings for Axi DMA
 * @ndev:	Pointer to the net_device structure
 *
 * Return: 0, on success -ENOMEM, on failure
 *
 * This function is called to initialize the Rx and Tx DMA descriptor
 * rings. This initializes the descriptors with required default values
 * and is called when Axi Ethernet driver reset is called.
 */
static int axienet_dma_bd_init(struct net_device *ndev)
{
	u32 cr;
	int i;
	struct sk_buff *skb;
	struct axienet_local *lp = netdev_priv(ndev);

	/* Reset the indexes which are used for accessing the BDs */
	lp->tx_bd_ci = 0;
	lp->tx_bd_tail = 0;
	lp->rx_bd_ci = 0;

	/* Allocate the Tx and Rx buffer descriptors. */
	lp->tx_bd_v = dma_alloc_coherent(ndev->dev.parent,
					 sizeof(*lp->tx_bd_v) * lp->tx_bd_num,
					 &lp->tx_bd_p, GFP_KERNEL);
	if (!lp->tx_bd_v)
		return -ENOMEM;

	lp->rx_bd_v = dma_alloc_coherent(ndev->dev.parent,
					 sizeof(*lp->rx_bd_v) * lp->rx_bd_num,
					 &lp->rx_bd_p, GFP_KERNEL);
	if (!lp->rx_bd_v)
		goto out;

	for (i = 0; i < lp->tx_bd_num; i++) {
		dma_addr_t addr = lp->tx_bd_p +
				  sizeof(*lp->tx_bd_v) *
				  ((i + 1) % lp->tx_bd_num);

		lp->tx_bd_v[i].next = lower_32_bits(addr);
		if (lp->features & XAE_FEATURE_DMA_64BIT)
			lp->tx_bd_v[i].next_msb = upper_32_bits(addr);
	}

	for (i = 0; i < lp->rx_bd_num; i++) {
		dma_addr_t addr;

		addr = lp->rx_bd_p + sizeof(*lp->rx_bd_v) *
			((i + 1) % lp->rx_bd_num);
		lp->rx_bd_v[i].next = lower_32_bits(addr);
		if (lp->features & XAE_FEATURE_DMA_64BIT)
			lp->rx_bd_v[i].next_msb = upper_32_bits(addr);

		skb = netdev_alloc_skb_ip_align(ndev, lp->max_frm_size);
		if (!skb)
			goto out;

		lp->rx_bd_v[i].skb = skb;
		addr = dma_map_single(ndev->dev.parent, skb->data,
				      lp->max_frm_size, DMA_FROM_DEVICE);
		if (dma_mapping_error(ndev->dev.parent, addr)) {
			netdev_err(ndev, "DMA mapping error\n");
			goto out;
		}
		desc_set_phys_addr(lp, addr, &lp->rx_bd_v[i]);

		lp->rx_bd_v[i].cntrl = lp->max_frm_size;
	}

	/* Start updating the Rx channel control register */
	cr = axienet_dma_in32(lp, XAXIDMA_RX_CR_OFFSET);
	/* Update the interrupt coalesce count */
	cr = ((cr & ~XAXIDMA_COALESCE_MASK) |
	      ((lp->coalesce_count_rx) << XAXIDMA_COALESCE_SHIFT));
	/* Update the delay timer count */
	cr = ((cr & ~XAXIDMA_DELAY_MASK) |
	      (XAXIDMA_DFT_RX_WAITBOUND << XAXIDMA_DELAY_SHIFT));
	/* Enable coalesce, delay timer and error interrupts */
	cr |= XAXIDMA_IRQ_ALL_MASK;
	/* Write to the Rx channel control register */
	axienet_dma_out32(lp, XAXIDMA_RX_CR_OFFSET, cr);

	/* Start updating the Tx channel control register */
	cr = axienet_dma_in32(lp, XAXIDMA_TX_CR_OFFSET);
	/* Update the interrupt coalesce count */
	cr = (((cr & ~XAXIDMA_COALESCE_MASK)) |
	      ((lp->coalesce_count_tx) << XAXIDMA_COALESCE_SHIFT));
	/* Update the delay timer count */
	cr = (((cr & ~XAXIDMA_DELAY_MASK)) |
	      (XAXIDMA_DFT_TX_WAITBOUND << XAXIDMA_DELAY_SHIFT));
	/* Enable coalesce, delay timer and error interrupts */
	cr |= XAXIDMA_IRQ_ALL_MASK;
	/* Write to the Tx channel control register */
	axienet_dma_out32(lp, XAXIDMA_TX_CR_OFFSET, cr);

	/* Populate the tail pointer and bring the Rx Axi DMA engine out of
	 * halted state. This will make the Rx side ready for reception.
	 */
	axienet_dma_out_addr(lp, XAXIDMA_RX_CDESC_OFFSET, lp->rx_bd_p);
	cr = axienet_dma_in32(lp, XAXIDMA_RX_CR_OFFSET);
	axienet_dma_out32(lp, XAXIDMA_RX_CR_OFFSET,
			  cr | XAXIDMA_CR_RUNSTOP_MASK);
	axienet_dma_out_addr(lp, XAXIDMA_RX_TDESC_OFFSET, lp->rx_bd_p +
			     (sizeof(*lp->rx_bd_v) * (lp->rx_bd_num - 1)));

	/* Write to the RS (Run-stop) bit in the Tx channel control register.
	 * Tx channel is now ready to run. But only after we write to the
	 * tail pointer register that the Tx channel will start transmitting.
	 */
	axienet_dma_out_addr(lp, XAXIDMA_TX_CDESC_OFFSET, lp->tx_bd_p);
	cr = axienet_dma_in32(lp, XAXIDMA_TX_CR_OFFSET);
	axienet_dma_out32(lp, XAXIDMA_TX_CR_OFFSET,
			  cr | XAXIDMA_CR_RUNSTOP_MASK);

	return 0;
out:
	axienet_dma_bd_release(ndev);
	return -ENOMEM;
}

/**
 * axienet_set_mac_address - Write the MAC address
 * @ndev:	Pointer to the net_device structure
 * @address:	6 byte Address to be written as MAC address
 *
 * This function is called to initialize the MAC address of the Axi Ethernet
 * core. It writes to the UAW0 and UAW1 registers of the core.
 */
static void axienet_set_mac_address(struct net_device *ndev,
				    const void *address)
{
	struct axienet_local *lp = netdev_priv(ndev);

	if (address)
		eth_hw_addr_set(ndev, address);
	if (!is_valid_ether_addr(ndev->dev_addr))
		eth_hw_addr_random(ndev);

	/* Set up unicast MAC address filter set its mac address */
	axienet_iow(lp, XAE_UAW0_OFFSET,
		    (ndev->dev_addr[0]) |
		    (ndev->dev_addr[1] << 8) |
		    (ndev->dev_addr[2] << 16) |
		    (ndev->dev_addr[3] << 24));
	axienet_iow(lp, XAE_UAW1_OFFSET,
		    (((axienet_ior(lp, XAE_UAW1_OFFSET)) &
		      ~XAE_UAW1_UNICASTADDR_MASK) |
		     (ndev->dev_addr[4] |
		     (ndev->dev_addr[5] << 8))));
}

/**
 * netdev_set_mac_address - Write the MAC address (from outside the driver)
 * @ndev:	Pointer to the net_device structure
 * @p:		6 byte Address to be written as MAC address
 *
 * Return: 0 for all conditions. Presently, there is no failure case.
 *
 * This function is called to initialize the MAC address of the Axi Ethernet
 * core. It calls the core specific axienet_set_mac_address. This is the
 * function that goes into net_device_ops structure entry ndo_set_mac_address.
 */
static int netdev_set_mac_address(struct net_device *ndev, void *p)
{
	struct sockaddr *addr = p;
	axienet_set_mac_address(ndev, addr->sa_data);
	return 0;
}

/**
 * axienet_set_multicast_list - Prepare the multicast table
 * @ndev:	Pointer to the net_device structure
 *
 * This function is called to initialize the multicast table during
 * initialization. The Axi Ethernet basic multicast support has a four-entry
 * multicast table which is initialized here. Additionally this function
 * goes into the net_device_ops structure entry ndo_set_multicast_list. This
 * means whenever the multicast table entries need to be updated this
 * function gets called.
 */
static void axienet_set_multicast_list(struct net_device *ndev)
{
	int i;
	u32 reg, af0reg, af1reg;
	struct axienet_local *lp = netdev_priv(ndev);

	if (ndev->flags & (IFF_ALLMULTI | IFF_PROMISC) ||
	    netdev_mc_count(ndev) > XAE_MULTICAST_CAM_TABLE_NUM) {
		/* We must make the kernel realize we had to move into
		 * promiscuous mode. If it was a promiscuous mode request
		 * the flag is already set. If not we set it.
		 */
		ndev->flags |= IFF_PROMISC;
		reg = axienet_ior(lp, XAE_FMI_OFFSET);
		reg |= XAE_FMI_PM_MASK;
		axienet_iow(lp, XAE_FMI_OFFSET, reg);
		dev_info(&ndev->dev, "Promiscuous mode enabled.\n");
	} else if (!netdev_mc_empty(ndev)) {
		struct netdev_hw_addr *ha;

		i = 0;
		netdev_for_each_mc_addr(ha, ndev) {
			if (i >= XAE_MULTICAST_CAM_TABLE_NUM)
				break;

			af0reg = (ha->addr[0]);
			af0reg |= (ha->addr[1] << 8);
			af0reg |= (ha->addr[2] << 16);
			af0reg |= (ha->addr[3] << 24);

			af1reg = (ha->addr[4]);
			af1reg |= (ha->addr[5] << 8);

			reg = axienet_ior(lp, XAE_FMI_OFFSET) & 0xFFFFFF00;
			reg |= i;

			axienet_iow(lp, XAE_FMI_OFFSET, reg);
			axienet_iow(lp, XAE_AF0_OFFSET, af0reg);
			axienet_iow(lp, XAE_AF1_OFFSET, af1reg);
			i++;
		}
	} else {
		reg = axienet_ior(lp, XAE_FMI_OFFSET);
		reg &= ~XAE_FMI_PM_MASK;

		axienet_iow(lp, XAE_FMI_OFFSET, reg);

		for (i = 0; i < XAE_MULTICAST_CAM_TABLE_NUM; i++) {
			reg = axienet_ior(lp, XAE_FMI_OFFSET) & 0xFFFFFF00;
			reg |= i;

			axienet_iow(lp, XAE_FMI_OFFSET, reg);
			axienet_iow(lp, XAE_AF0_OFFSET, 0);
			axienet_iow(lp, XAE_AF1_OFFSET, 0);
		}

		dev_info(&ndev->dev, "Promiscuous mode disabled.\n");
	}
}

/**
 * axienet_setoptions - Set an Axi Ethernet option
 * @ndev:	Pointer to the net_device structure
 * @options:	Option to be enabled/disabled
 *
 * The Axi Ethernet core has multiple features which can be selectively turned
 * on or off. The typical options could be jumbo frame option, basic VLAN
 * option, promiscuous mode option etc. This function is used to set or clear
 * these options in the Axi Ethernet hardware. This is done through
 * axienet_option structure .
 */
static void axienet_setoptions(struct net_device *ndev, u32 options)
{
	int reg;
	struct axienet_local *lp = netdev_priv(ndev);
	struct axienet_option *tp = &axienet_options[0];

	while (tp->opt) {
		reg = ((axienet_ior(lp, tp->reg)) & ~(tp->m_or));
		if (options & tp->opt)
			reg |= tp->m_or;
		axienet_iow(lp, tp->reg, reg);
		tp++;
	}

	lp->options |= options;
}

static int __axienet_device_reset(struct axienet_local *lp)
{
	u32 value;
	int ret;

	/* Reset Axi DMA. This would reset Axi Ethernet core as well. The reset
	 * process of Axi DMA takes a while to complete as all pending
	 * commands/transfers will be flushed or completed during this
	 * reset process.
	 * Note that even though both TX and RX have their own reset register,
	 * they both reset the entire DMA core, so only one needs to be used.
	 */
	axienet_dma_out32(lp, XAXIDMA_TX_CR_OFFSET, XAXIDMA_CR_RESET_MASK);
	ret = read_poll_timeout(axienet_dma_in32, value,
				!(value & XAXIDMA_CR_RESET_MASK),
				DELAY_OF_ONE_MILLISEC, 50000, false, lp,
				XAXIDMA_TX_CR_OFFSET);
	if (ret) {
		dev_err(lp->dev, "%s: DMA reset timeout!\n", __func__);
		return ret;
	}

	/* Wait for PhyRstCmplt bit to be set, indicating the PHY reset has finished */
	ret = read_poll_timeout(axienet_ior, value,
				value & XAE_INT_PHYRSTCMPLT_MASK,
				DELAY_OF_ONE_MILLISEC, 50000, false, lp,
				XAE_IS_OFFSET);
	if (ret) {
		dev_err(lp->dev, "%s: timeout waiting for PhyRstCmplt\n", __func__);
		return ret;
	}

	return 0;
}

/**
 * axienet_device_reset - Reset and initialize the Axi Ethernet hardware.
 * @ndev:	Pointer to the net_device structure
 *
 * This function is called to reset and initialize the Axi Ethernet core. This
 * is typically called during initialization. It does a reset of the Axi DMA
 * Rx/Tx channels and initializes the Axi DMA BDs. Since Axi DMA reset lines
 * areconnected to Axi Ethernet reset lines, this in turn resets the Axi
 * Ethernet core. No separate hardware reset is done for the Axi Ethernet
 * core.
 * Returns 0 on success or a negative error number otherwise.
 */
static int axienet_device_reset(struct net_device *ndev)
{
	u32 axienet_status;
	struct axienet_local *lp = netdev_priv(ndev);
	int ret;

	ret = __axienet_device_reset(lp);
	if (ret)
		return ret;

	lp->max_frm_size = XAE_MAX_VLAN_FRAME_SIZE;
	lp->options |= XAE_OPTION_VLAN;
	lp->options &= (~XAE_OPTION_JUMBO);

	if ((ndev->mtu > XAE_MTU) &&
		(ndev->mtu <= XAE_JUMBO_MTU)) {
		lp->max_frm_size = ndev->mtu + VLAN_ETH_HLEN +
					XAE_TRL_SIZE;

		if (lp->max_frm_size <= lp->rxmem)
			lp->options |= XAE_OPTION_JUMBO;
	}

	ret = axienet_dma_bd_init(ndev);
	if (ret) {
		netdev_err(ndev, "%s: descriptor allocation failed\n",
			   __func__);
		return ret;
	}

	axienet_status = axienet_ior(lp, XAE_RCW1_OFFSET);
	axienet_status &= ~XAE_RCW1_RX_MASK;
	axienet_iow(lp, XAE_RCW1_OFFSET, axienet_status);

	axienet_status = axienet_ior(lp, XAE_IP_OFFSET);
	if (axienet_status & XAE_INT_RXRJECT_MASK)
		axienet_iow(lp, XAE_IS_OFFSET, XAE_INT_RXRJECT_MASK);
	axienet_iow(lp, XAE_IE_OFFSET, lp->eth_irq > 0 ?
		    XAE_INT_RECV_ERROR_MASK : 0);

	axienet_iow(lp, XAE_FCC_OFFSET, XAE_FCC_FCRX_MASK);

	/* Sync default options with HW but leave receiver and
	 * transmitter disabled.
	 */
	axienet_setoptions(ndev, lp->options &
			   ~(XAE_OPTION_TXEN | XAE_OPTION_RXEN));
	axienet_set_mac_address(ndev, NULL);
	axienet_set_multicast_list(ndev);
	axienet_setoptions(ndev, lp->options);

	netif_trans_update(ndev);

	return 0;
}

/**
 * axienet_free_tx_chain - Clean up a series of linked TX descriptors.
 * @ndev:	Pointer to the net_device structure
 * @first_bd:	Index of first descriptor to clean up
 * @nr_bds:	Number of descriptors to clean up, can be -1 if unknown.
 * @sizep:	Pointer to a u32 filled with the total sum of all bytes
 * 		in all cleaned-up descriptors. Ignored if NULL.
 *
 * Would either be called after a successful transmit operation, or after
 * there was an error when setting up the chain.
 * Returns the number of descriptors handled.
 */
static int axienet_free_tx_chain(struct net_device *ndev, u32 first_bd,
				 int nr_bds, u32 *sizep)
{
	struct axienet_local *lp = netdev_priv(ndev);
	struct axidma_bd *cur_p;
	int max_bds = nr_bds;
	unsigned int status;
	dma_addr_t phys;
	int i;

	if (max_bds == -1)
		max_bds = lp->tx_bd_num;

	for (i = 0; i < max_bds; i++) {
		cur_p = &lp->tx_bd_v[(first_bd + i) % lp->tx_bd_num];
		status = cur_p->status;

		/* If no number is given, clean up *all* descriptors that have
		 * been completed by the MAC.
		 */
		if (nr_bds == -1 && !(status & XAXIDMA_BD_STS_COMPLETE_MASK))
			break;

		/* Ensure we see complete descriptor update */
		dma_rmb();
		phys = desc_get_phys_addr(lp, cur_p);
		dma_unmap_single(ndev->dev.parent, phys,
				 (cur_p->cntrl & XAXIDMA_BD_CTRL_LENGTH_MASK),
				 DMA_TO_DEVICE);

		if (cur_p->skb && (status & XAXIDMA_BD_STS_COMPLETE_MASK))
			dev_consume_skb_irq(cur_p->skb);

		cur_p->app0 = 0;
		cur_p->app1 = 0;
		cur_p->app2 = 0;
		cur_p->app4 = 0;
		cur_p->skb = NULL;
		/* ensure our transmit path and device don't prematurely see status cleared */
		wmb();
		cur_p->cntrl = 0;
		cur_p->status = 0;

		if (sizep)
			*sizep += status & XAXIDMA_BD_STS_ACTUAL_LEN_MASK;
	}

	return i;
}

/**
 * axienet_check_tx_bd_space - Checks if a BD/group of BDs are currently busy
 * @lp:		Pointer to the axienet_local structure
 * @num_frag:	The number of BDs to check for
 *
 * Return: 0, on success
 *	    NETDEV_TX_BUSY, if any of the descriptors are not free
 *
 * This function is invoked before BDs are allocated and transmission starts.
 * This function returns 0 if a BD or group of BDs can be allocated for
 * transmission. If the BD or any of the BDs are not free the function
 * returns a busy status. This is invoked from axienet_start_xmit.
 */
static inline int axienet_check_tx_bd_space(struct axienet_local *lp,
					    int num_frag)
{
	struct axidma_bd *cur_p;

	/* Ensure we see all descriptor updates from device or TX IRQ path */
	rmb();
	cur_p = &lp->tx_bd_v[(lp->tx_bd_tail + num_frag) % lp->tx_bd_num];
	if (cur_p->cntrl)
		return NETDEV_TX_BUSY;
	return 0;
}

/**
 * axienet_start_xmit_done - Invoked once a transmit is completed by the
 * Axi DMA Tx channel.
 * @ndev:	Pointer to the net_device structure
 *
 * This function is invoked from the Axi DMA Tx isr to notify the completion
 * of transmit operation. It clears fields in the corresponding Tx BDs and
 * unmaps the corresponding buffer so that CPU can regain ownership of the
 * buffer. It finally invokes "netif_wake_queue" to restart transmission if
 * required.
 */
static void axienet_start_xmit_done(struct net_device *ndev)
{
	struct axienet_local *lp = netdev_priv(ndev);
	u32 packets = 0;
	u32 size = 0;

	packets = axienet_free_tx_chain(ndev, lp->tx_bd_ci, -1, &size);

	lp->tx_bd_ci += packets;
	if (lp->tx_bd_ci >= lp->tx_bd_num)
		lp->tx_bd_ci -= lp->tx_bd_num;

	ndev->stats.tx_packets += packets;
	ndev->stats.tx_bytes += size;

	/* Matches barrier in axienet_start_xmit */
	smp_mb();

	if (!axienet_check_tx_bd_space(lp, MAX_SKB_FRAGS + 1))
		netif_wake_queue(ndev);
}

/**
 * axienet_start_xmit - Starts the transmission.
 * @skb:	sk_buff pointer that contains data to be Txed.
 * @ndev:	Pointer to net_device structure.
 *
 * Return: NETDEV_TX_OK, on success
 *	    NETDEV_TX_BUSY, if any of the descriptors are not free
 *
 * This function is invoked from upper layers to initiate transmission. The
 * function uses the next available free BDs and populates their fields to
 * start the transmission. Additionally if checksum offloading is supported,
 * it populates AXI Stream Control fields with appropriate values.
 */
static netdev_tx_t
axienet_start_xmit(struct sk_buff *skb, struct net_device *ndev)
{
	u32 ii;
	u32 num_frag;
	u32 csum_start_off;
	u32 csum_index_off;
	skb_frag_t *frag;
	dma_addr_t tail_p, phys;
	struct axienet_local *lp = netdev_priv(ndev);
	struct axidma_bd *cur_p;
	u32 orig_tail_ptr = lp->tx_bd_tail;

	num_frag = skb_shinfo(skb)->nr_frags;
	cur_p = &lp->tx_bd_v[lp->tx_bd_tail];

	if (axienet_check_tx_bd_space(lp, num_frag + 1)) {
		/* Should not happen as last start_xmit call should have
		 * checked for sufficient space and queue should only be
		 * woken when sufficient space is available.
		 */
		netif_stop_queue(ndev);
		if (net_ratelimit())
			netdev_warn(ndev, "TX ring unexpectedly full\n");
		return NETDEV_TX_BUSY;
	}

	if (skb->ip_summed == CHECKSUM_PARTIAL) {
		if (lp->features & XAE_FEATURE_FULL_TX_CSUM) {
			/* Tx Full Checksum Offload Enabled */
			cur_p->app0 |= 2;
		} else if (lp->features & XAE_FEATURE_PARTIAL_RX_CSUM) {
			csum_start_off = skb_transport_offset(skb);
			csum_index_off = csum_start_off + skb->csum_offset;
			/* Tx Partial Checksum Offload Enabled */
			cur_p->app0 |= 1;
			cur_p->app1 = (csum_start_off << 16) | csum_index_off;
		}
	} else if (skb->ip_summed == CHECKSUM_UNNECESSARY) {
		cur_p->app0 |= 2; /* Tx Full Checksum Offload Enabled */
	}

	phys = dma_map_single(ndev->dev.parent, skb->data,
			      skb_headlen(skb), DMA_TO_DEVICE);
	if (unlikely(dma_mapping_error(ndev->dev.parent, phys))) {
		if (net_ratelimit())
			netdev_err(ndev, "TX DMA mapping error\n");
		ndev->stats.tx_dropped++;
		return NETDEV_TX_OK;
	}
	desc_set_phys_addr(lp, phys, cur_p);
	cur_p->cntrl = skb_headlen(skb) | XAXIDMA_BD_CTRL_TXSOF_MASK;

	for (ii = 0; ii < num_frag; ii++) {
		if (++lp->tx_bd_tail >= lp->tx_bd_num)
			lp->tx_bd_tail = 0;
		cur_p = &lp->tx_bd_v[lp->tx_bd_tail];
		frag = &skb_shinfo(skb)->frags[ii];
		phys = dma_map_single(ndev->dev.parent,
				      skb_frag_address(frag),
				      skb_frag_size(frag),
				      DMA_TO_DEVICE);
		if (unlikely(dma_mapping_error(ndev->dev.parent, phys))) {
			if (net_ratelimit())
				netdev_err(ndev, "TX DMA mapping error\n");
			ndev->stats.tx_dropped++;
			axienet_free_tx_chain(ndev, orig_tail_ptr, ii + 1,
					      NULL);
			lp->tx_bd_tail = orig_tail_ptr;

			return NETDEV_TX_OK;
		}
		desc_set_phys_addr(lp, phys, cur_p);
		cur_p->cntrl = skb_frag_size(frag);
	}

	cur_p->cntrl |= XAXIDMA_BD_CTRL_TXEOF_MASK;
	cur_p->skb = skb;

	tail_p = lp->tx_bd_p + sizeof(*lp->tx_bd_v) * lp->tx_bd_tail;
	/* Start the transfer */
	axienet_dma_out_addr(lp, XAXIDMA_TX_TDESC_OFFSET, tail_p);
	if (++lp->tx_bd_tail >= lp->tx_bd_num)
		lp->tx_bd_tail = 0;

	/* Stop queue if next transmit may not have space */
	if (axienet_check_tx_bd_space(lp, MAX_SKB_FRAGS + 1)) {
		netif_stop_queue(ndev);

		/* Matches barrier in axienet_start_xmit_done */
		smp_mb();

		/* Space might have just been freed - check again */
		if (!axienet_check_tx_bd_space(lp, MAX_SKB_FRAGS + 1))
			netif_wake_queue(ndev);
	}

	return NETDEV_TX_OK;
}

/**
 * axienet_recv - Is called from Axi DMA Rx Isr to complete the received
 *		  BD processing.
 * @ndev:	Pointer to net_device structure.
 *
 * This function is invoked from the Axi DMA Rx isr to process the Rx BDs. It
 * does minimal processing and invokes "netif_rx" to complete further
 * processing.
 */
static void axienet_recv(struct net_device *ndev)
{
	u32 length;
	u32 csumstatus;
	u32 size = 0;
	u32 packets = 0;
	dma_addr_t tail_p = 0;
	struct axienet_local *lp = netdev_priv(ndev);
	struct sk_buff *skb, *new_skb;
	struct axidma_bd *cur_p;

	cur_p = &lp->rx_bd_v[lp->rx_bd_ci];

	while ((cur_p->status & XAXIDMA_BD_STS_COMPLETE_MASK)) {
		dma_addr_t phys;

		tail_p = lp->rx_bd_p + sizeof(*lp->rx_bd_v) * lp->rx_bd_ci;

		/* Ensure we see complete descriptor update */
		dma_rmb();
		phys = desc_get_phys_addr(lp, cur_p);
		dma_unmap_single(ndev->dev.parent, phys, lp->max_frm_size,
				 DMA_FROM_DEVICE);

		skb = cur_p->skb;
		cur_p->skb = NULL;
		length = cur_p->app4 & 0x0000FFFF;

		skb_put(skb, length);
		skb->protocol = eth_type_trans(skb, ndev);
		/*skb_checksum_none_assert(skb);*/
		skb->ip_summed = CHECKSUM_NONE;

		/* if we're doing Rx csum offload, set it up */
		if (lp->features & XAE_FEATURE_FULL_RX_CSUM) {
			csumstatus = (cur_p->app2 &
				      XAE_FULL_CSUM_STATUS_MASK) >> 3;
			if ((csumstatus == XAE_IP_TCP_CSUM_VALIDATED) ||
			    (csumstatus == XAE_IP_UDP_CSUM_VALIDATED)) {
				skb->ip_summed = CHECKSUM_UNNECESSARY;
			}
		} else if ((lp->features & XAE_FEATURE_PARTIAL_RX_CSUM) != 0 &&
			   skb->protocol == htons(ETH_P_IP) &&
			   skb->len > 64) {
			skb->csum = be32_to_cpu(cur_p->app3 & 0xFFFF);
			skb->ip_summed = CHECKSUM_COMPLETE;
		}

		netif_rx(skb);

		size += length;
		packets++;

		new_skb = netdev_alloc_skb_ip_align(ndev, lp->max_frm_size);
		if (!new_skb)
			return;

		phys = dma_map_single(ndev->dev.parent, new_skb->data,
				      lp->max_frm_size,
				      DMA_FROM_DEVICE);
		if (unlikely(dma_mapping_error(ndev->dev.parent, phys))) {
			if (net_ratelimit())
				netdev_err(ndev, "RX DMA mapping error\n");
			dev_kfree_skb(new_skb);
			return;
		}
		desc_set_phys_addr(lp, phys, cur_p);

		cur_p->cntrl = lp->max_frm_size;
		cur_p->status = 0;
		cur_p->skb = new_skb;

		if (++lp->rx_bd_ci >= lp->rx_bd_num)
			lp->rx_bd_ci = 0;
		cur_p = &lp->rx_bd_v[lp->rx_bd_ci];
	}

	ndev->stats.rx_packets += packets;
	ndev->stats.rx_bytes += size;

	if (tail_p)
		axienet_dma_out_addr(lp, XAXIDMA_RX_TDESC_OFFSET, tail_p);
}

/**
 * axienet_tx_irq - Tx Done Isr.
 * @irq:	irq number
 * @_ndev:	net_device pointer
 *
 * Return: IRQ_HANDLED if device generated a TX interrupt, IRQ_NONE otherwise.
 *
 * This is the Axi DMA Tx done Isr. It invokes "axienet_start_xmit_done"
 * to complete the BD processing.
 */
static irqreturn_t axienet_tx_irq(int irq, void *_ndev)
{
	u32 cr;
	unsigned int status;
	struct net_device *ndev = _ndev;
	struct axienet_local *lp = netdev_priv(ndev);

	status = axienet_dma_in32(lp, XAXIDMA_TX_SR_OFFSET);
	if (status & (XAXIDMA_IRQ_IOC_MASK | XAXIDMA_IRQ_DELAY_MASK)) {
		axienet_dma_out32(lp, XAXIDMA_TX_SR_OFFSET, status);
		axienet_start_xmit_done(lp->ndev);
		goto out;
	}
	if (!(status & XAXIDMA_IRQ_ALL_MASK))
		return IRQ_NONE;
	if (status & XAXIDMA_IRQ_ERROR_MASK) {
		dev_err(&ndev->dev, "DMA Tx error 0x%x\n", status);
		dev_err(&ndev->dev, "Current BD is at: 0x%x%08x\n",
			(lp->tx_bd_v[lp->tx_bd_ci]).phys_msb,
			(lp->tx_bd_v[lp->tx_bd_ci]).phys);

		cr = axienet_dma_in32(lp, XAXIDMA_TX_CR_OFFSET);
		/* Disable coalesce, delay timer and error interrupts */
		cr &= (~XAXIDMA_IRQ_ALL_MASK);
		/* Write to the Tx channel control register */
		axienet_dma_out32(lp, XAXIDMA_TX_CR_OFFSET, cr);

		cr = axienet_dma_in32(lp, XAXIDMA_RX_CR_OFFSET);
		/* Disable coalesce, delay timer and error interrupts */
		cr &= (~XAXIDMA_IRQ_ALL_MASK);
		/* Write to the Rx channel control register */
		axienet_dma_out32(lp, XAXIDMA_RX_CR_OFFSET, cr);

		schedule_work(&lp->dma_err_task);
		axienet_dma_out32(lp, XAXIDMA_TX_SR_OFFSET, status);
	}
out:
	return IRQ_HANDLED;
}

/**
 * axienet_rx_irq - Rx Isr.
 * @irq:	irq number
 * @_ndev:	net_device pointer
 *
 * Return: IRQ_HANDLED if device generated a RX interrupt, IRQ_NONE otherwise.
 *
 * This is the Axi DMA Rx Isr. It invokes "axienet_recv" to complete the BD
 * processing.
 */
static irqreturn_t axienet_rx_irq(int irq, void *_ndev)
{
	u32 cr;
	unsigned int status;
	struct net_device *ndev = _ndev;
	struct axienet_local *lp = netdev_priv(ndev);

	status = axienet_dma_in32(lp, XAXIDMA_RX_SR_OFFSET);
	if (status & (XAXIDMA_IRQ_IOC_MASK | XAXIDMA_IRQ_DELAY_MASK)) {
		axienet_dma_out32(lp, XAXIDMA_RX_SR_OFFSET, status);
		axienet_recv(lp->ndev);
		goto out;
	}
	if (!(status & XAXIDMA_IRQ_ALL_MASK))
		return IRQ_NONE;
	if (status & XAXIDMA_IRQ_ERROR_MASK) {
		dev_err(&ndev->dev, "DMA Rx error 0x%x\n", status);
		dev_err(&ndev->dev, "Current BD is at: 0x%x%08x\n",
			(lp->rx_bd_v[lp->rx_bd_ci]).phys_msb,
			(lp->rx_bd_v[lp->rx_bd_ci]).phys);

		cr = axienet_dma_in32(lp, XAXIDMA_TX_CR_OFFSET);
		/* Disable coalesce, delay timer and error interrupts */
		cr &= (~XAXIDMA_IRQ_ALL_MASK);
		/* Finally write to the Tx channel control register */
		axienet_dma_out32(lp, XAXIDMA_TX_CR_OFFSET, cr);

		cr = axienet_dma_in32(lp, XAXIDMA_RX_CR_OFFSET);
		/* Disable coalesce, delay timer and error interrupts */
		cr &= (~XAXIDMA_IRQ_ALL_MASK);
		/* write to the Rx channel control register */
		axienet_dma_out32(lp, XAXIDMA_RX_CR_OFFSET, cr);

		schedule_work(&lp->dma_err_task);
		axienet_dma_out32(lp, XAXIDMA_RX_SR_OFFSET, status);
	}
out:
	return IRQ_HANDLED;
}

/**
 * axienet_eth_irq - Ethernet core Isr.
 * @irq:	irq number
 * @_ndev:	net_device pointer
 *
 * Return: IRQ_HANDLED if device generated a core interrupt, IRQ_NONE otherwise.
 *
 * Handle miscellaneous conditions indicated by Ethernet core IRQ.
 */
static irqreturn_t axienet_eth_irq(int irq, void *_ndev)
{
	struct net_device *ndev = _ndev;
	struct axienet_local *lp = netdev_priv(ndev);
	unsigned int pending;

	pending = axienet_ior(lp, XAE_IP_OFFSET);
	if (!pending)
		return IRQ_NONE;

	if (pending & XAE_INT_RXFIFOOVR_MASK)
		ndev->stats.rx_missed_errors++;

	if (pending & XAE_INT_RXRJECT_MASK)
		ndev->stats.rx_frame_errors++;

	axienet_iow(lp, XAE_IS_OFFSET, pending);
	return IRQ_HANDLED;
}

static void axienet_dma_err_handler(struct work_struct *work);

/**
 * axienet_open - Driver open routine.
 * @ndev:	Pointer to net_device structure
 *
 * Return: 0, on success.
 *	    non-zero error value on failure
 *
 * This is the driver open routine. It calls phylink_start to start the
 * PHY device.
 * It also allocates interrupt service routines, enables the interrupt lines
 * and ISR handling. Axi Ethernet core is reset through Axi DMA core. Buffer
 * descriptors are initialized.
 */
static int axienet_open(struct net_device *ndev)
{
	int ret;
	struct axienet_local *lp = netdev_priv(ndev);

	dev_dbg(&ndev->dev, "axienet_open()\n");

	/* When we do an Axi Ethernet reset, it resets the complete core
	 * including the MDIO. MDIO must be disabled before resetting.
	 * Hold MDIO bus lock to avoid MDIO accesses during the reset.
	 */
	axienet_lock_mii(lp);
	ret = axienet_device_reset(ndev);
	axienet_unlock_mii(lp);

	ret = phylink_of_phy_connect(lp->phylink, lp->dev->of_node, 0);
	if (ret) {
		dev_err(lp->dev, "phylink_of_phy_connect() failed: %d\n", ret);
		return ret;
	}

	phylink_start(lp->phylink);

	/* Enable worker thread for Axi DMA error handling */
	INIT_WORK(&lp->dma_err_task, axienet_dma_err_handler);

	/* Enable interrupts for Axi DMA Tx */
	ret = request_irq(lp->tx_irq, axienet_tx_irq, IRQF_SHARED,
			  ndev->name, ndev);
	if (ret)
		goto err_tx_irq;
	/* Enable interrupts for Axi DMA Rx */
	ret = request_irq(lp->rx_irq, axienet_rx_irq, IRQF_SHARED,
			  ndev->name, ndev);
	if (ret)
		goto err_rx_irq;
	/* Enable interrupts for Axi Ethernet core (if defined) */
	if (lp->eth_irq > 0) {
		ret = request_irq(lp->eth_irq, axienet_eth_irq, IRQF_SHARED,
				  ndev->name, ndev);
		if (ret)
			goto err_eth_irq;
	}

	return 0;

err_eth_irq:
	free_irq(lp->rx_irq, ndev);
err_rx_irq:
	free_irq(lp->tx_irq, ndev);
err_tx_irq:
	phylink_stop(lp->phylink);
	phylink_disconnect_phy(lp->phylink);
	cancel_work_sync(&lp->dma_err_task);
	dev_err(lp->dev, "request_irq() failed\n");
	return ret;
}

/**
 * axienet_stop - Driver stop routine.
 * @ndev:	Pointer to net_device structure
 *
 * Return: 0, on success.
 *
 * This is the driver stop routine. It calls phylink_disconnect to stop the PHY
 * device. It also removes the interrupt handlers and disables the interrupts.
 * The Axi DMA Tx/Rx BDs are released.
 */
static int axienet_stop(struct net_device *ndev)
{
	u32 cr, sr;
	int count;
	struct axienet_local *lp = netdev_priv(ndev);

	dev_dbg(&ndev->dev, "axienet_close()\n");

	phylink_stop(lp->phylink);
	phylink_disconnect_phy(lp->phylink);

	axienet_setoptions(ndev, lp->options &
			   ~(XAE_OPTION_TXEN | XAE_OPTION_RXEN));

	cr = axienet_dma_in32(lp, XAXIDMA_RX_CR_OFFSET);
	cr &= ~(XAXIDMA_CR_RUNSTOP_MASK | XAXIDMA_IRQ_ALL_MASK);
	axienet_dma_out32(lp, XAXIDMA_RX_CR_OFFSET, cr);

	cr = axienet_dma_in32(lp, XAXIDMA_TX_CR_OFFSET);
	cr &= ~(XAXIDMA_CR_RUNSTOP_MASK | XAXIDMA_IRQ_ALL_MASK);
	axienet_dma_out32(lp, XAXIDMA_TX_CR_OFFSET, cr);

	axienet_iow(lp, XAE_IE_OFFSET, 0);

	/* Give DMAs a chance to halt gracefully */
	sr = axienet_dma_in32(lp, XAXIDMA_RX_SR_OFFSET);
	for (count = 0; !(sr & XAXIDMA_SR_HALT_MASK) && count < 5; ++count) {
		msleep(20);
		sr = axienet_dma_in32(lp, XAXIDMA_RX_SR_OFFSET);
	}

	sr = axienet_dma_in32(lp, XAXIDMA_TX_SR_OFFSET);
	for (count = 0; !(sr & XAXIDMA_SR_HALT_MASK) && count < 5; ++count) {
		msleep(20);
		sr = axienet_dma_in32(lp, XAXIDMA_TX_SR_OFFSET);
	}

	/* Do a reset to ensure DMA is really stopped */
	axienet_lock_mii(lp);
	__axienet_device_reset(lp);
	axienet_unlock_mii(lp);

	cancel_work_sync(&lp->dma_err_task);

	if (lp->eth_irq > 0)
		free_irq(lp->eth_irq, ndev);
	free_irq(lp->tx_irq, ndev);
	free_irq(lp->rx_irq, ndev);

	axienet_dma_bd_release(ndev);
	return 0;
}

/**
 * axienet_change_mtu - Driver change mtu routine.
 * @ndev:	Pointer to net_device structure
 * @new_mtu:	New mtu value to be applied
 *
 * Return: Always returns 0 (success).
 *
 * This is the change mtu driver routine. It checks if the Axi Ethernet
 * hardware supports jumbo frames before changing the mtu. This can be
 * called only when the device is not up.
 */
static int axienet_change_mtu(struct net_device *ndev, int new_mtu)
{
	struct axienet_local *lp = netdev_priv(ndev);

	if (netif_running(ndev))
		return -EBUSY;

	if ((new_mtu + VLAN_ETH_HLEN +
		XAE_TRL_SIZE) > lp->rxmem)
		return -EINVAL;

	ndev->mtu = new_mtu;

	return 0;
}

#ifdef CONFIG_NET_POLL_CONTROLLER
/**
 * axienet_poll_controller - Axi Ethernet poll mechanism.
 * @ndev:	Pointer to net_device structure
 *
 * This implements Rx/Tx ISR poll mechanisms. The interrupts are disabled prior
 * to polling the ISRs and are enabled back after the polling is done.
 */
static void axienet_poll_controller(struct net_device *ndev)
{
	struct axienet_local *lp = netdev_priv(ndev);
	disable_irq(lp->tx_irq);
	disable_irq(lp->rx_irq);
	axienet_rx_irq(lp->tx_irq, ndev);
	axienet_tx_irq(lp->rx_irq, ndev);
	enable_irq(lp->tx_irq);
	enable_irq(lp->rx_irq);
}
#endif

static int axienet_ioctl(struct net_device *dev, struct ifreq *rq, int cmd)
{
	struct axienet_local *lp = netdev_priv(dev);

	if (!netif_running(dev))
		return -EINVAL;

	return phylink_mii_ioctl(lp->phylink, rq, cmd);
}

static const struct net_device_ops axienet_netdev_ops = {
	.ndo_open = axienet_open,
	.ndo_stop = axienet_stop,
	.ndo_start_xmit = axienet_start_xmit,
	.ndo_change_mtu	= axienet_change_mtu,
	.ndo_set_mac_address = netdev_set_mac_address,
	.ndo_validate_addr = eth_validate_addr,
	.ndo_eth_ioctl = axienet_ioctl,
	.ndo_set_rx_mode = axienet_set_multicast_list,
#ifdef CONFIG_NET_POLL_CONTROLLER
	.ndo_poll_controller = axienet_poll_controller,
#endif
};

/**
 * axienet_ethtools_get_drvinfo - Get various Axi Ethernet driver information.
 * @ndev:	Pointer to net_device structure
 * @ed:		Pointer to ethtool_drvinfo structure
 *
 * This implements ethtool command for getting the driver information.
 * Issue "ethtool -i ethX" under linux prompt to execute this function.
 */
static void axienet_ethtools_get_drvinfo(struct net_device *ndev,
					 struct ethtool_drvinfo *ed)
{
	strlcpy(ed->driver, DRIVER_NAME, sizeof(ed->driver));
	strlcpy(ed->version, DRIVER_VERSION, sizeof(ed->version));
}

/**
 * axienet_ethtools_get_regs_len - Get the total regs length present in the
 *				   AxiEthernet core.
 * @ndev:	Pointer to net_device structure
 *
 * This implements ethtool command for getting the total register length
 * information.
 *
 * Return: the total regs length
 */
static int axienet_ethtools_get_regs_len(struct net_device *ndev)
{
	return sizeof(u32) * AXIENET_REGS_N;
}

/**
 * axienet_ethtools_get_regs - Dump the contents of all registers present
 *			       in AxiEthernet core.
 * @ndev:	Pointer to net_device structure
 * @regs:	Pointer to ethtool_regs structure
 * @ret:	Void pointer used to return the contents of the registers.
 *
 * This implements ethtool command for getting the Axi Ethernet register dump.
 * Issue "ethtool -d ethX" to execute this function.
 */
static void axienet_ethtools_get_regs(struct net_device *ndev,
				      struct ethtool_regs *regs, void *ret)
{
	u32 *data = (u32 *) ret;
	size_t len = sizeof(u32) * AXIENET_REGS_N;
	struct axienet_local *lp = netdev_priv(ndev);

	regs->version = 0;
	regs->len = len;

	memset(data, 0, len);
	data[0] = axienet_ior(lp, XAE_RAF_OFFSET);
	data[1] = axienet_ior(lp, XAE_TPF_OFFSET);
	data[2] = axienet_ior(lp, XAE_IFGP_OFFSET);
	data[3] = axienet_ior(lp, XAE_IS_OFFSET);
	data[4] = axienet_ior(lp, XAE_IP_OFFSET);
	data[5] = axienet_ior(lp, XAE_IE_OFFSET);
	data[6] = axienet_ior(lp, XAE_TTAG_OFFSET);
	data[7] = axienet_ior(lp, XAE_RTAG_OFFSET);
	data[8] = axienet_ior(lp, XAE_UAWL_OFFSET);
	data[9] = axienet_ior(lp, XAE_UAWU_OFFSET);
	data[10] = axienet_ior(lp, XAE_TPID0_OFFSET);
	data[11] = axienet_ior(lp, XAE_TPID1_OFFSET);
	data[12] = axienet_ior(lp, XAE_PPST_OFFSET);
	data[13] = axienet_ior(lp, XAE_RCW0_OFFSET);
	data[14] = axienet_ior(lp, XAE_RCW1_OFFSET);
	data[15] = axienet_ior(lp, XAE_TC_OFFSET);
	data[16] = axienet_ior(lp, XAE_FCC_OFFSET);
	data[17] = axienet_ior(lp, XAE_EMMC_OFFSET);
	data[18] = axienet_ior(lp, XAE_PHYC_OFFSET);
	data[19] = axienet_ior(lp, XAE_MDIO_MC_OFFSET);
	data[20] = axienet_ior(lp, XAE_MDIO_MCR_OFFSET);
	data[21] = axienet_ior(lp, XAE_MDIO_MWD_OFFSET);
	data[22] = axienet_ior(lp, XAE_MDIO_MRD_OFFSET);
	data[27] = axienet_ior(lp, XAE_UAW0_OFFSET);
	data[28] = axienet_ior(lp, XAE_UAW1_OFFSET);
	data[29] = axienet_ior(lp, XAE_FMI_OFFSET);
	data[30] = axienet_ior(lp, XAE_AF0_OFFSET);
	data[31] = axienet_ior(lp, XAE_AF1_OFFSET);
	data[32] = axienet_dma_in32(lp, XAXIDMA_TX_CR_OFFSET);
	data[33] = axienet_dma_in32(lp, XAXIDMA_TX_SR_OFFSET);
	data[34] = axienet_dma_in32(lp, XAXIDMA_TX_CDESC_OFFSET);
	data[35] = axienet_dma_in32(lp, XAXIDMA_TX_TDESC_OFFSET);
	data[36] = axienet_dma_in32(lp, XAXIDMA_RX_CR_OFFSET);
	data[37] = axienet_dma_in32(lp, XAXIDMA_RX_SR_OFFSET);
	data[38] = axienet_dma_in32(lp, XAXIDMA_RX_CDESC_OFFSET);
	data[39] = axienet_dma_in32(lp, XAXIDMA_RX_TDESC_OFFSET);
}

static void
axienet_ethtools_get_ringparam(struct net_device *ndev,
			       struct ethtool_ringparam *ering,
			       struct kernel_ethtool_ringparam *kernel_ering,
			       struct netlink_ext_ack *extack)
{
	struct axienet_local *lp = netdev_priv(ndev);

	ering->rx_max_pending = RX_BD_NUM_MAX;
	ering->rx_mini_max_pending = 0;
	ering->rx_jumbo_max_pending = 0;
	ering->tx_max_pending = TX_BD_NUM_MAX;
	ering->rx_pending = lp->rx_bd_num;
	ering->rx_mini_pending = 0;
	ering->rx_jumbo_pending = 0;
	ering->tx_pending = lp->tx_bd_num;
}

static int
axienet_ethtools_set_ringparam(struct net_device *ndev,
			       struct ethtool_ringparam *ering,
			       struct kernel_ethtool_ringparam *kernel_ering,
			       struct netlink_ext_ack *extack)
{
	struct axienet_local *lp = netdev_priv(ndev);

	if (ering->rx_pending > RX_BD_NUM_MAX ||
	    ering->rx_mini_pending ||
	    ering->rx_jumbo_pending ||
	    ering->tx_pending < TX_BD_NUM_MIN ||
	    ering->tx_pending > TX_BD_NUM_MAX)
		return -EINVAL;

	if (netif_running(ndev))
		return -EBUSY;

	lp->rx_bd_num = ering->rx_pending;
	lp->tx_bd_num = ering->tx_pending;
	return 0;
}

/**
 * axienet_ethtools_get_pauseparam - Get the pause parameter setting for
 *				     Tx and Rx paths.
 * @ndev:	Pointer to net_device structure
 * @epauseparm:	Pointer to ethtool_pauseparam structure.
 *
 * This implements ethtool command for getting axi ethernet pause frame
 * setting. Issue "ethtool -a ethX" to execute this function.
 */
static void
axienet_ethtools_get_pauseparam(struct net_device *ndev,
				struct ethtool_pauseparam *epauseparm)
{
	struct axienet_local *lp = netdev_priv(ndev);

	phylink_ethtool_get_pauseparam(lp->phylink, epauseparm);
}

/**
 * axienet_ethtools_set_pauseparam - Set device pause parameter(flow control)
 *				     settings.
 * @ndev:	Pointer to net_device structure
 * @epauseparm:Pointer to ethtool_pauseparam structure
 *
 * This implements ethtool command for enabling flow control on Rx and Tx
 * paths. Issue "ethtool -A ethX tx on|off" under linux prompt to execute this
 * function.
 *
 * Return: 0 on success, -EFAULT if device is running
 */
static int
axienet_ethtools_set_pauseparam(struct net_device *ndev,
				struct ethtool_pauseparam *epauseparm)
{
	struct axienet_local *lp = netdev_priv(ndev);

	return phylink_ethtool_set_pauseparam(lp->phylink, epauseparm);
}

/**
 * axienet_ethtools_get_coalesce - Get DMA interrupt coalescing count.
 * @ndev:	Pointer to net_device structure
 * @ecoalesce:	Pointer to ethtool_coalesce structure
 * @kernel_coal: ethtool CQE mode setting structure
 * @extack:	extack for reporting error messages
 *
 * This implements ethtool command for getting the DMA interrupt coalescing
 * count on Tx and Rx paths. Issue "ethtool -c ethX" under linux prompt to
 * execute this function.
 *
 * Return: 0 always
 */
static int
axienet_ethtools_get_coalesce(struct net_device *ndev,
			      struct ethtool_coalesce *ecoalesce,
			      struct kernel_ethtool_coalesce *kernel_coal,
			      struct netlink_ext_ack *extack)
{
	u32 regval = 0;
	struct axienet_local *lp = netdev_priv(ndev);
	regval = axienet_dma_in32(lp, XAXIDMA_RX_CR_OFFSET);
	ecoalesce->rx_max_coalesced_frames = (regval & XAXIDMA_COALESCE_MASK)
					     >> XAXIDMA_COALESCE_SHIFT;
	regval = axienet_dma_in32(lp, XAXIDMA_TX_CR_OFFSET);
	ecoalesce->tx_max_coalesced_frames = (regval & XAXIDMA_COALESCE_MASK)
					     >> XAXIDMA_COALESCE_SHIFT;
	return 0;
}

/**
 * axienet_ethtools_set_coalesce - Set DMA interrupt coalescing count.
 * @ndev:	Pointer to net_device structure
 * @ecoalesce:	Pointer to ethtool_coalesce structure
 * @kernel_coal: ethtool CQE mode setting structure
 * @extack:	extack for reporting error messages
 *
 * This implements ethtool command for setting the DMA interrupt coalescing
 * count on Tx and Rx paths. Issue "ethtool -C ethX rx-frames 5" under linux
 * prompt to execute this function.
 *
 * Return: 0, on success, Non-zero error value on failure.
 */
static int
axienet_ethtools_set_coalesce(struct net_device *ndev,
			      struct ethtool_coalesce *ecoalesce,
			      struct kernel_ethtool_coalesce *kernel_coal,
			      struct netlink_ext_ack *extack)
{
	struct axienet_local *lp = netdev_priv(ndev);

	if (netif_running(ndev)) {
		netdev_err(ndev,
			   "Please stop netif before applying configuration\n");
		return -EFAULT;
	}

	if (ecoalesce->rx_max_coalesced_frames)
		lp->coalesce_count_rx = ecoalesce->rx_max_coalesced_frames;
	if (ecoalesce->tx_max_coalesced_frames)
		lp->coalesce_count_tx = ecoalesce->tx_max_coalesced_frames;

	return 0;
}

static int
axienet_ethtools_get_link_ksettings(struct net_device *ndev,
				    struct ethtool_link_ksettings *cmd)
{
	struct axienet_local *lp = netdev_priv(ndev);

	return phylink_ethtool_ksettings_get(lp->phylink, cmd);
}

static int
axienet_ethtools_set_link_ksettings(struct net_device *ndev,
				    const struct ethtool_link_ksettings *cmd)
{
	struct axienet_local *lp = netdev_priv(ndev);

	return phylink_ethtool_ksettings_set(lp->phylink, cmd);
}

static int axienet_ethtools_nway_reset(struct net_device *dev)
{
	struct axienet_local *lp = netdev_priv(dev);

	return phylink_ethtool_nway_reset(lp->phylink);
}

static const struct ethtool_ops axienet_ethtool_ops = {
	.supported_coalesce_params = ETHTOOL_COALESCE_MAX_FRAMES,
	.get_drvinfo    = axienet_ethtools_get_drvinfo,
	.get_regs_len   = axienet_ethtools_get_regs_len,
	.get_regs       = axienet_ethtools_get_regs,
	.get_link       = ethtool_op_get_link,
	.get_ringparam	= axienet_ethtools_get_ringparam,
	.set_ringparam	= axienet_ethtools_set_ringparam,
	.get_pauseparam = axienet_ethtools_get_pauseparam,
	.set_pauseparam = axienet_ethtools_set_pauseparam,
	.get_coalesce   = axienet_ethtools_get_coalesce,
	.set_coalesce   = axienet_ethtools_set_coalesce,
	.get_link_ksettings = axienet_ethtools_get_link_ksettings,
	.set_link_ksettings = axienet_ethtools_set_link_ksettings,
	.nway_reset	= axienet_ethtools_nway_reset,
};

<<<<<<< HEAD
static void axienet_validate(struct phylink_config *config,
			     unsigned long *supported,
			     struct phylink_link_state *state)
{
	struct net_device *ndev = to_net_dev(config->dev);
	struct axienet_local *lp = netdev_priv(ndev);
	__ETHTOOL_DECLARE_LINK_MODE_MASK(mask) = { 0, };

	/* Only support the mode we are configured for */
	switch (state->interface) {
	case PHY_INTERFACE_MODE_NA:
		break;
	case PHY_INTERFACE_MODE_1000BASEX:
	case PHY_INTERFACE_MODE_SGMII:
		if (lp->switch_x_sgmii)
			break;
		fallthrough;
	default:
		if (state->interface != lp->phy_mode) {
			netdev_warn(ndev, "Cannot use PHY mode %s, supported: %s\n",
				    phy_modes(state->interface),
				    phy_modes(lp->phy_mode));
			linkmode_zero(supported);
			return;
		}
	}

	phylink_set(mask, Autoneg);
	phylink_set_port_modes(mask);

	phylink_set(mask, Asym_Pause);
	phylink_set(mask, Pause);

	switch (state->interface) {
	case PHY_INTERFACE_MODE_NA:
	case PHY_INTERFACE_MODE_1000BASEX:
	case PHY_INTERFACE_MODE_SGMII:
	case PHY_INTERFACE_MODE_GMII:
	case PHY_INTERFACE_MODE_RGMII:
	case PHY_INTERFACE_MODE_RGMII_ID:
	case PHY_INTERFACE_MODE_RGMII_RXID:
	case PHY_INTERFACE_MODE_RGMII_TXID:
		phylink_set(mask, 1000baseX_Full);
		phylink_set(mask, 1000baseT_Full);
		if (state->interface == PHY_INTERFACE_MODE_1000BASEX)
			break;
		fallthrough;
	case PHY_INTERFACE_MODE_MII:
		phylink_set(mask, 100baseT_Full);
		phylink_set(mask, 10baseT_Full);
		fallthrough;
	default:
		break;
	}

	linkmode_and(supported, supported, mask);
	linkmode_and(state->advertising, state->advertising, mask);
}

=======
>>>>>>> 754e0b0e
static void axienet_mac_pcs_get_state(struct phylink_config *config,
				      struct phylink_link_state *state)
{
	struct net_device *ndev = to_net_dev(config->dev);
	struct axienet_local *lp = netdev_priv(ndev);

	switch (state->interface) {
	case PHY_INTERFACE_MODE_SGMII:
	case PHY_INTERFACE_MODE_1000BASEX:
		phylink_mii_c22_pcs_get_state(lp->pcs_phy, state);
		break;
	default:
		break;
	}
}

static void axienet_mac_an_restart(struct phylink_config *config)
{
	struct net_device *ndev = to_net_dev(config->dev);
	struct axienet_local *lp = netdev_priv(ndev);

	phylink_mii_c22_pcs_an_restart(lp->pcs_phy);
}

static int axienet_mac_prepare(struct phylink_config *config, unsigned int mode,
			       phy_interface_t iface)
{
	struct net_device *ndev = to_net_dev(config->dev);
	struct axienet_local *lp = netdev_priv(ndev);
	int ret;

	switch (iface) {
	case PHY_INTERFACE_MODE_SGMII:
	case PHY_INTERFACE_MODE_1000BASEX:
		if (!lp->switch_x_sgmii)
			return 0;

		ret = mdiobus_write(lp->pcs_phy->bus,
				    lp->pcs_phy->addr,
				    XLNX_MII_STD_SELECT_REG,
				    iface == PHY_INTERFACE_MODE_SGMII ?
					XLNX_MII_STD_SELECT_SGMII : 0);
		if (ret < 0)
			netdev_warn(ndev, "Failed to switch PHY interface: %d\n",
				    ret);
		return ret;
	default:
		return 0;
	}
}

static void axienet_mac_config(struct phylink_config *config, unsigned int mode,
			       const struct phylink_link_state *state)
{
	struct net_device *ndev = to_net_dev(config->dev);
	struct axienet_local *lp = netdev_priv(ndev);
	int ret;

	switch (state->interface) {
	case PHY_INTERFACE_MODE_SGMII:
	case PHY_INTERFACE_MODE_1000BASEX:
		ret = phylink_mii_c22_pcs_config(lp->pcs_phy, mode,
						 state->interface,
						 state->advertising);
		if (ret < 0)
			netdev_warn(ndev, "Failed to configure PCS: %d\n",
				    ret);
		break;

	default:
		break;
	}
}

static void axienet_mac_link_down(struct phylink_config *config,
				  unsigned int mode,
				  phy_interface_t interface)
{
	/* nothing meaningful to do */
}

static void axienet_mac_link_up(struct phylink_config *config,
				struct phy_device *phy,
				unsigned int mode, phy_interface_t interface,
				int speed, int duplex,
				bool tx_pause, bool rx_pause)
{
	struct net_device *ndev = to_net_dev(config->dev);
	struct axienet_local *lp = netdev_priv(ndev);
	u32 emmc_reg, fcc_reg;

	emmc_reg = axienet_ior(lp, XAE_EMMC_OFFSET);
	emmc_reg &= ~XAE_EMMC_LINKSPEED_MASK;

	switch (speed) {
	case SPEED_1000:
		emmc_reg |= XAE_EMMC_LINKSPD_1000;
		break;
	case SPEED_100:
		emmc_reg |= XAE_EMMC_LINKSPD_100;
		break;
	case SPEED_10:
		emmc_reg |= XAE_EMMC_LINKSPD_10;
		break;
	default:
		dev_err(&ndev->dev,
			"Speed other than 10, 100 or 1Gbps is not supported\n");
		break;
	}

	axienet_iow(lp, XAE_EMMC_OFFSET, emmc_reg);

	fcc_reg = axienet_ior(lp, XAE_FCC_OFFSET);
	if (tx_pause)
		fcc_reg |= XAE_FCC_FCTX_MASK;
	else
		fcc_reg &= ~XAE_FCC_FCTX_MASK;
	if (rx_pause)
		fcc_reg |= XAE_FCC_FCRX_MASK;
	else
		fcc_reg &= ~XAE_FCC_FCRX_MASK;
	axienet_iow(lp, XAE_FCC_OFFSET, fcc_reg);
}

static const struct phylink_mac_ops axienet_phylink_ops = {
	.validate = phylink_generic_validate,
	.mac_pcs_get_state = axienet_mac_pcs_get_state,
	.mac_an_restart = axienet_mac_an_restart,
	.mac_prepare = axienet_mac_prepare,
	.mac_config = axienet_mac_config,
	.mac_link_down = axienet_mac_link_down,
	.mac_link_up = axienet_mac_link_up,
};

/**
 * axienet_dma_err_handler - Work queue task for Axi DMA Error
 * @work:	pointer to work_struct
 *
 * Resets the Axi DMA and Axi Ethernet devices, and reconfigures the
 * Tx/Rx BDs.
 */
static void axienet_dma_err_handler(struct work_struct *work)
{
	u32 axienet_status;
	u32 cr, i;
	struct axienet_local *lp = container_of(work, struct axienet_local,
						dma_err_task);
	struct net_device *ndev = lp->ndev;
	struct axidma_bd *cur_p;

	axienet_setoptions(ndev, lp->options &
			   ~(XAE_OPTION_TXEN | XAE_OPTION_RXEN));
	/* When we do an Axi Ethernet reset, it resets the complete core
	 * including the MDIO. MDIO must be disabled before resetting.
	 * Hold MDIO bus lock to avoid MDIO accesses during the reset.
	 */
	axienet_lock_mii(lp);
	__axienet_device_reset(lp);
	axienet_unlock_mii(lp);

	for (i = 0; i < lp->tx_bd_num; i++) {
		cur_p = &lp->tx_bd_v[i];
		if (cur_p->cntrl) {
			dma_addr_t addr = desc_get_phys_addr(lp, cur_p);

			dma_unmap_single(ndev->dev.parent, addr,
					 (cur_p->cntrl &
					  XAXIDMA_BD_CTRL_LENGTH_MASK),
					 DMA_TO_DEVICE);
		}
		if (cur_p->skb)
			dev_kfree_skb_irq(cur_p->skb);
		cur_p->phys = 0;
		cur_p->phys_msb = 0;
		cur_p->cntrl = 0;
		cur_p->status = 0;
		cur_p->app0 = 0;
		cur_p->app1 = 0;
		cur_p->app2 = 0;
		cur_p->app3 = 0;
		cur_p->app4 = 0;
		cur_p->skb = NULL;
	}

	for (i = 0; i < lp->rx_bd_num; i++) {
		cur_p = &lp->rx_bd_v[i];
		cur_p->status = 0;
		cur_p->app0 = 0;
		cur_p->app1 = 0;
		cur_p->app2 = 0;
		cur_p->app3 = 0;
		cur_p->app4 = 0;
	}

	lp->tx_bd_ci = 0;
	lp->tx_bd_tail = 0;
	lp->rx_bd_ci = 0;

	/* Start updating the Rx channel control register */
	cr = axienet_dma_in32(lp, XAXIDMA_RX_CR_OFFSET);
	/* Update the interrupt coalesce count */
	cr = ((cr & ~XAXIDMA_COALESCE_MASK) |
	      (XAXIDMA_DFT_RX_THRESHOLD << XAXIDMA_COALESCE_SHIFT));
	/* Update the delay timer count */
	cr = ((cr & ~XAXIDMA_DELAY_MASK) |
	      (XAXIDMA_DFT_RX_WAITBOUND << XAXIDMA_DELAY_SHIFT));
	/* Enable coalesce, delay timer and error interrupts */
	cr |= XAXIDMA_IRQ_ALL_MASK;
	/* Finally write to the Rx channel control register */
	axienet_dma_out32(lp, XAXIDMA_RX_CR_OFFSET, cr);

	/* Start updating the Tx channel control register */
	cr = axienet_dma_in32(lp, XAXIDMA_TX_CR_OFFSET);
	/* Update the interrupt coalesce count */
	cr = (((cr & ~XAXIDMA_COALESCE_MASK)) |
	      (XAXIDMA_DFT_TX_THRESHOLD << XAXIDMA_COALESCE_SHIFT));
	/* Update the delay timer count */
	cr = (((cr & ~XAXIDMA_DELAY_MASK)) |
	      (XAXIDMA_DFT_TX_WAITBOUND << XAXIDMA_DELAY_SHIFT));
	/* Enable coalesce, delay timer and error interrupts */
	cr |= XAXIDMA_IRQ_ALL_MASK;
	/* Finally write to the Tx channel control register */
	axienet_dma_out32(lp, XAXIDMA_TX_CR_OFFSET, cr);

	/* Populate the tail pointer and bring the Rx Axi DMA engine out of
	 * halted state. This will make the Rx side ready for reception.
	 */
	axienet_dma_out_addr(lp, XAXIDMA_RX_CDESC_OFFSET, lp->rx_bd_p);
	cr = axienet_dma_in32(lp, XAXIDMA_RX_CR_OFFSET);
	axienet_dma_out32(lp, XAXIDMA_RX_CR_OFFSET,
			  cr | XAXIDMA_CR_RUNSTOP_MASK);
	axienet_dma_out_addr(lp, XAXIDMA_RX_TDESC_OFFSET, lp->rx_bd_p +
			     (sizeof(*lp->rx_bd_v) * (lp->rx_bd_num - 1)));

	/* Write to the RS (Run-stop) bit in the Tx channel control register.
	 * Tx channel is now ready to run. But only after we write to the
	 * tail pointer register that the Tx channel will start transmitting
	 */
	axienet_dma_out_addr(lp, XAXIDMA_TX_CDESC_OFFSET, lp->tx_bd_p);
	cr = axienet_dma_in32(lp, XAXIDMA_TX_CR_OFFSET);
	axienet_dma_out32(lp, XAXIDMA_TX_CR_OFFSET,
			  cr | XAXIDMA_CR_RUNSTOP_MASK);

	axienet_status = axienet_ior(lp, XAE_RCW1_OFFSET);
	axienet_status &= ~XAE_RCW1_RX_MASK;
	axienet_iow(lp, XAE_RCW1_OFFSET, axienet_status);

	axienet_status = axienet_ior(lp, XAE_IP_OFFSET);
	if (axienet_status & XAE_INT_RXRJECT_MASK)
		axienet_iow(lp, XAE_IS_OFFSET, XAE_INT_RXRJECT_MASK);
	axienet_iow(lp, XAE_IE_OFFSET, lp->eth_irq > 0 ?
		    XAE_INT_RECV_ERROR_MASK : 0);
	axienet_iow(lp, XAE_FCC_OFFSET, XAE_FCC_FCRX_MASK);

	/* Sync default options with HW but leave receiver and
	 * transmitter disabled.
	 */
	axienet_setoptions(ndev, lp->options &
			   ~(XAE_OPTION_TXEN | XAE_OPTION_RXEN));
	axienet_set_mac_address(ndev, NULL);
	axienet_set_multicast_list(ndev);
	axienet_setoptions(ndev, lp->options);
}

/**
 * axienet_probe - Axi Ethernet probe function.
 * @pdev:	Pointer to platform device structure.
 *
 * Return: 0, on success
 *	    Non-zero error value on failure.
 *
 * This is the probe routine for Axi Ethernet driver. This is called before
 * any other driver routines are invoked. It allocates and sets up the Ethernet
 * device. Parses through device tree and populates fields of
 * axienet_local. It registers the Ethernet device.
 */
static int axienet_probe(struct platform_device *pdev)
{
	int ret;
	struct device_node *np;
	struct axienet_local *lp;
	struct net_device *ndev;
	struct resource *ethres;
	u8 mac_addr[ETH_ALEN];
	int addr_width = 32;
	u32 value;

	ndev = alloc_etherdev(sizeof(*lp));
	if (!ndev)
		return -ENOMEM;

	platform_set_drvdata(pdev, ndev);

	SET_NETDEV_DEV(ndev, &pdev->dev);
	ndev->flags &= ~IFF_MULTICAST;  /* clear multicast */
	ndev->features = NETIF_F_SG;
	ndev->netdev_ops = &axienet_netdev_ops;
	ndev->ethtool_ops = &axienet_ethtool_ops;

	/* MTU range: 64 - 9000 */
	ndev->min_mtu = 64;
	ndev->max_mtu = XAE_JUMBO_MTU;

	lp = netdev_priv(ndev);
	lp->ndev = ndev;
	lp->dev = &pdev->dev;
	lp->options = XAE_OPTION_DEFAULTS;
	lp->rx_bd_num = RX_BD_NUM_DEFAULT;
	lp->tx_bd_num = TX_BD_NUM_DEFAULT;

	lp->axi_clk = devm_clk_get_optional(&pdev->dev, "s_axi_lite_clk");
	if (!lp->axi_clk) {
		/* For backward compatibility, if named AXI clock is not present,
		 * treat the first clock specified as the AXI clock.
		 */
		lp->axi_clk = devm_clk_get_optional(&pdev->dev, NULL);
	}
	if (IS_ERR(lp->axi_clk)) {
		ret = PTR_ERR(lp->axi_clk);
		goto free_netdev;
	}
	ret = clk_prepare_enable(lp->axi_clk);
	if (ret) {
		dev_err(&pdev->dev, "Unable to enable AXI clock: %d\n", ret);
		goto free_netdev;
	}

	lp->misc_clks[0].id = "axis_clk";
	lp->misc_clks[1].id = "ref_clk";
	lp->misc_clks[2].id = "mgt_clk";

	ret = devm_clk_bulk_get_optional(&pdev->dev, XAE_NUM_MISC_CLOCKS, lp->misc_clks);
	if (ret)
		goto cleanup_clk;

	ret = clk_bulk_prepare_enable(XAE_NUM_MISC_CLOCKS, lp->misc_clks);
	if (ret)
		goto cleanup_clk;

	/* Map device registers */
	lp->regs = devm_platform_get_and_ioremap_resource(pdev, 0, &ethres);
	if (IS_ERR(lp->regs)) {
		ret = PTR_ERR(lp->regs);
		goto cleanup_clk;
	}
	lp->regs_start = ethres->start;

	/* Setup checksum offload, but default to off if not specified */
	lp->features = 0;

	ret = of_property_read_u32(pdev->dev.of_node, "xlnx,txcsum", &value);
	if (!ret) {
		switch (value) {
		case 1:
			lp->csum_offload_on_tx_path =
				XAE_FEATURE_PARTIAL_TX_CSUM;
			lp->features |= XAE_FEATURE_PARTIAL_TX_CSUM;
			/* Can checksum TCP/UDP over IPv4. */
			ndev->features |= NETIF_F_IP_CSUM;
			break;
		case 2:
			lp->csum_offload_on_tx_path =
				XAE_FEATURE_FULL_TX_CSUM;
			lp->features |= XAE_FEATURE_FULL_TX_CSUM;
			/* Can checksum TCP/UDP over IPv4. */
			ndev->features |= NETIF_F_IP_CSUM;
			break;
		default:
			lp->csum_offload_on_tx_path = XAE_NO_CSUM_OFFLOAD;
		}
	}
	ret = of_property_read_u32(pdev->dev.of_node, "xlnx,rxcsum", &value);
	if (!ret) {
		switch (value) {
		case 1:
			lp->csum_offload_on_rx_path =
				XAE_FEATURE_PARTIAL_RX_CSUM;
			lp->features |= XAE_FEATURE_PARTIAL_RX_CSUM;
			break;
		case 2:
			lp->csum_offload_on_rx_path =
				XAE_FEATURE_FULL_RX_CSUM;
			lp->features |= XAE_FEATURE_FULL_RX_CSUM;
			break;
		default:
			lp->csum_offload_on_rx_path = XAE_NO_CSUM_OFFLOAD;
		}
	}
	/* For supporting jumbo frames, the Axi Ethernet hardware must have
	 * a larger Rx/Tx Memory. Typically, the size must be large so that
	 * we can enable jumbo option and start supporting jumbo frames.
	 * Here we check for memory allocated for Rx/Tx in the hardware from
	 * the device-tree and accordingly set flags.
	 */
	of_property_read_u32(pdev->dev.of_node, "xlnx,rxmem", &lp->rxmem);

	lp->switch_x_sgmii = of_property_read_bool(pdev->dev.of_node,
						   "xlnx,switch-x-sgmii");

	/* Start with the proprietary, and broken phy_type */
	ret = of_property_read_u32(pdev->dev.of_node, "xlnx,phy-type", &value);
	if (!ret) {
		netdev_warn(ndev, "Please upgrade your device tree binary blob to use phy-mode");
		switch (value) {
		case XAE_PHY_TYPE_MII:
			lp->phy_mode = PHY_INTERFACE_MODE_MII;
			break;
		case XAE_PHY_TYPE_GMII:
			lp->phy_mode = PHY_INTERFACE_MODE_GMII;
			break;
		case XAE_PHY_TYPE_RGMII_2_0:
			lp->phy_mode = PHY_INTERFACE_MODE_RGMII_ID;
			break;
		case XAE_PHY_TYPE_SGMII:
			lp->phy_mode = PHY_INTERFACE_MODE_SGMII;
			break;
		case XAE_PHY_TYPE_1000BASE_X:
			lp->phy_mode = PHY_INTERFACE_MODE_1000BASEX;
			break;
		default:
			ret = -EINVAL;
			goto cleanup_clk;
		}
	} else {
		ret = of_get_phy_mode(pdev->dev.of_node, &lp->phy_mode);
		if (ret)
			goto cleanup_clk;
	}
	if (lp->switch_x_sgmii && lp->phy_mode != PHY_INTERFACE_MODE_SGMII &&
	    lp->phy_mode != PHY_INTERFACE_MODE_1000BASEX) {
		dev_err(&pdev->dev, "xlnx,switch-x-sgmii only supported with SGMII or 1000BaseX\n");
		ret = -EINVAL;
		goto cleanup_clk;
	}

	/* Find the DMA node, map the DMA registers, and decode the DMA IRQs */
	np = of_parse_phandle(pdev->dev.of_node, "axistream-connected", 0);
	if (np) {
		struct resource dmares;

		ret = of_address_to_resource(np, 0, &dmares);
		if (ret) {
			dev_err(&pdev->dev,
				"unable to get DMA resource\n");
			of_node_put(np);
			goto cleanup_clk;
		}
		lp->dma_regs = devm_ioremap_resource(&pdev->dev,
						     &dmares);
		lp->rx_irq = irq_of_parse_and_map(np, 1);
		lp->tx_irq = irq_of_parse_and_map(np, 0);
		of_node_put(np);
		lp->eth_irq = platform_get_irq_optional(pdev, 0);
	} else {
		/* Check for these resources directly on the Ethernet node. */
		lp->dma_regs = devm_platform_get_and_ioremap_resource(pdev, 1, NULL);
		lp->rx_irq = platform_get_irq(pdev, 1);
		lp->tx_irq = platform_get_irq(pdev, 0);
		lp->eth_irq = platform_get_irq_optional(pdev, 2);
	}
	if (IS_ERR(lp->dma_regs)) {
		dev_err(&pdev->dev, "could not map DMA regs\n");
		ret = PTR_ERR(lp->dma_regs);
		goto cleanup_clk;
	}
	if ((lp->rx_irq <= 0) || (lp->tx_irq <= 0)) {
		dev_err(&pdev->dev, "could not determine irqs\n");
		ret = -ENOMEM;
		goto cleanup_clk;
	}

	/* Autodetect the need for 64-bit DMA pointers.
	 * When the IP is configured for a bus width bigger than 32 bits,
	 * writing the MSB registers is mandatory, even if they are all 0.
	 * We can detect this case by writing all 1's to one such register
	 * and see if that sticks: when the IP is configured for 32 bits
	 * only, those registers are RES0.
	 * Those MSB registers were introduced in IP v7.1, which we check first.
	 */
	if ((axienet_ior(lp, XAE_ID_OFFSET) >> 24) >= 0x9) {
		void __iomem *desc = lp->dma_regs + XAXIDMA_TX_CDESC_OFFSET + 4;

		iowrite32(0x0, desc);
		if (ioread32(desc) == 0) {	/* sanity check */
			iowrite32(0xffffffff, desc);
			if (ioread32(desc) > 0) {
				lp->features |= XAE_FEATURE_DMA_64BIT;
				addr_width = 64;
				dev_info(&pdev->dev,
					 "autodetected 64-bit DMA range\n");
			}
			iowrite32(0x0, desc);
		}
	}

	ret = dma_set_mask_and_coherent(&pdev->dev, DMA_BIT_MASK(addr_width));
	if (ret) {
		dev_err(&pdev->dev, "No suitable DMA available\n");
		goto cleanup_clk;
	}

	/* Check for Ethernet core IRQ (optional) */
	if (lp->eth_irq <= 0)
		dev_info(&pdev->dev, "Ethernet core IRQ not defined\n");

	/* Retrieve the MAC address */
	ret = of_get_mac_address(pdev->dev.of_node, mac_addr);
	if (!ret) {
		axienet_set_mac_address(ndev, mac_addr);
	} else {
		dev_warn(&pdev->dev, "could not find MAC address property: %d\n",
			 ret);
		axienet_set_mac_address(ndev, NULL);
	}

	lp->coalesce_count_rx = XAXIDMA_DFT_RX_THRESHOLD;
	lp->coalesce_count_tx = XAXIDMA_DFT_TX_THRESHOLD;

	/* Reset core now that clocks are enabled, prior to accessing MDIO */
	ret = __axienet_device_reset(lp);
	if (ret)
		goto cleanup_clk;

	lp->phy_node = of_parse_phandle(pdev->dev.of_node, "phy-handle", 0);
	if (lp->phy_node) {
		ret = axienet_mdio_setup(lp);
		if (ret)
			dev_warn(&pdev->dev,
				 "error registering MDIO bus: %d\n", ret);
	}
	if (lp->phy_mode == PHY_INTERFACE_MODE_SGMII ||
	    lp->phy_mode == PHY_INTERFACE_MODE_1000BASEX) {
		if (!lp->phy_node) {
			dev_err(&pdev->dev, "phy-handle required for 1000BaseX/SGMII\n");
			ret = -EINVAL;
			goto cleanup_mdio;
		}
		lp->pcs_phy = of_mdio_find_device(lp->phy_node);
		if (!lp->pcs_phy) {
			ret = -EPROBE_DEFER;
			goto cleanup_mdio;
		}
		lp->phylink_config.pcs_poll = true;
	}

	lp->phylink_config.dev = &ndev->dev;
	lp->phylink_config.type = PHYLINK_NETDEV;
	lp->phylink_config.legacy_pre_march2020 = true;
	lp->phylink_config.mac_capabilities = MAC_SYM_PAUSE | MAC_ASYM_PAUSE |
		MAC_10FD | MAC_100FD | MAC_1000FD;

	__set_bit(lp->phy_mode, lp->phylink_config.supported_interfaces);
	if (lp->switch_x_sgmii) {
		__set_bit(PHY_INTERFACE_MODE_1000BASEX,
			  lp->phylink_config.supported_interfaces);
		__set_bit(PHY_INTERFACE_MODE_SGMII,
			  lp->phylink_config.supported_interfaces);
	}

	lp->phylink = phylink_create(&lp->phylink_config, pdev->dev.fwnode,
				     lp->phy_mode,
				     &axienet_phylink_ops);
	if (IS_ERR(lp->phylink)) {
		ret = PTR_ERR(lp->phylink);
		dev_err(&pdev->dev, "phylink_create error (%i)\n", ret);
		goto cleanup_mdio;
	}

	ret = register_netdev(lp->ndev);
	if (ret) {
		dev_err(lp->dev, "register_netdev() error (%i)\n", ret);
		goto cleanup_phylink;
	}

	return 0;

cleanup_phylink:
	phylink_destroy(lp->phylink);

cleanup_mdio:
	if (lp->pcs_phy)
		put_device(&lp->pcs_phy->dev);
	if (lp->mii_bus)
		axienet_mdio_teardown(lp);
	of_node_put(lp->phy_node);

cleanup_clk:
	clk_bulk_disable_unprepare(XAE_NUM_MISC_CLOCKS, lp->misc_clks);
	clk_disable_unprepare(lp->axi_clk);

free_netdev:
	free_netdev(ndev);

	return ret;
}

static int axienet_remove(struct platform_device *pdev)
{
	struct net_device *ndev = platform_get_drvdata(pdev);
	struct axienet_local *lp = netdev_priv(ndev);

	unregister_netdev(ndev);

	if (lp->phylink)
		phylink_destroy(lp->phylink);

	if (lp->pcs_phy)
		put_device(&lp->pcs_phy->dev);

	axienet_mdio_teardown(lp);

	clk_bulk_disable_unprepare(XAE_NUM_MISC_CLOCKS, lp->misc_clks);
	clk_disable_unprepare(lp->axi_clk);

	of_node_put(lp->phy_node);
	lp->phy_node = NULL;

	free_netdev(ndev);

	return 0;
}

static void axienet_shutdown(struct platform_device *pdev)
{
	struct net_device *ndev = platform_get_drvdata(pdev);

	rtnl_lock();
	netif_device_detach(ndev);

	if (netif_running(ndev))
		dev_close(ndev);

	rtnl_unlock();
}

static struct platform_driver axienet_driver = {
	.probe = axienet_probe,
	.remove = axienet_remove,
	.shutdown = axienet_shutdown,
	.driver = {
		 .name = "xilinx_axienet",
		 .of_match_table = axienet_of_match,
	},
};

module_platform_driver(axienet_driver);

MODULE_DESCRIPTION("Xilinx Axi Ethernet driver");
MODULE_AUTHOR("Xilinx");
MODULE_LICENSE("GPL");<|MERGE_RESOLUTION|>--- conflicted
+++ resolved
@@ -1537,68 +1537,6 @@
 	.nway_reset	= axienet_ethtools_nway_reset,
 };
 
-<<<<<<< HEAD
-static void axienet_validate(struct phylink_config *config,
-			     unsigned long *supported,
-			     struct phylink_link_state *state)
-{
-	struct net_device *ndev = to_net_dev(config->dev);
-	struct axienet_local *lp = netdev_priv(ndev);
-	__ETHTOOL_DECLARE_LINK_MODE_MASK(mask) = { 0, };
-
-	/* Only support the mode we are configured for */
-	switch (state->interface) {
-	case PHY_INTERFACE_MODE_NA:
-		break;
-	case PHY_INTERFACE_MODE_1000BASEX:
-	case PHY_INTERFACE_MODE_SGMII:
-		if (lp->switch_x_sgmii)
-			break;
-		fallthrough;
-	default:
-		if (state->interface != lp->phy_mode) {
-			netdev_warn(ndev, "Cannot use PHY mode %s, supported: %s\n",
-				    phy_modes(state->interface),
-				    phy_modes(lp->phy_mode));
-			linkmode_zero(supported);
-			return;
-		}
-	}
-
-	phylink_set(mask, Autoneg);
-	phylink_set_port_modes(mask);
-
-	phylink_set(mask, Asym_Pause);
-	phylink_set(mask, Pause);
-
-	switch (state->interface) {
-	case PHY_INTERFACE_MODE_NA:
-	case PHY_INTERFACE_MODE_1000BASEX:
-	case PHY_INTERFACE_MODE_SGMII:
-	case PHY_INTERFACE_MODE_GMII:
-	case PHY_INTERFACE_MODE_RGMII:
-	case PHY_INTERFACE_MODE_RGMII_ID:
-	case PHY_INTERFACE_MODE_RGMII_RXID:
-	case PHY_INTERFACE_MODE_RGMII_TXID:
-		phylink_set(mask, 1000baseX_Full);
-		phylink_set(mask, 1000baseT_Full);
-		if (state->interface == PHY_INTERFACE_MODE_1000BASEX)
-			break;
-		fallthrough;
-	case PHY_INTERFACE_MODE_MII:
-		phylink_set(mask, 100baseT_Full);
-		phylink_set(mask, 10baseT_Full);
-		fallthrough;
-	default:
-		break;
-	}
-
-	linkmode_and(supported, supported, mask);
-	linkmode_and(state->advertising, state->advertising, mask);
-}
-
-=======
->>>>>>> 754e0b0e
 static void axienet_mac_pcs_get_state(struct phylink_config *config,
 				      struct phylink_link_state *state)
 {
