/*
 * Copyright 2012-15 Advanced Micro Devices, Inc.
 *
 * Permission is hereby granted, free of charge, to any person obtaining a
 * copy of this software and associated documentation files (the "Software"),
 * to deal in the Software without restriction, including without limitation
 * the rights to use, copy, modify, merge, publish, distribute, sublicense,
 * and/or sell copies of the Software, and to permit persons to whom the
 * Software is furnished to do so, subject to the following conditions:
 *
 * The above copyright notice and this permission notice shall be included in
 * all copies or substantial portions of the Software.
 *
 * THE SOFTWARE IS PROVIDED "AS IS", WITHOUT WARRANTY OF ANY KIND, EXPRESS OR
 * IMPLIED, INCLUDING BUT NOT LIMITED TO THE WARRANTIES OF MERCHANTABILITY,
 * FITNESS FOR A PARTICULAR PURPOSE AND NONINFRINGEMENT.  IN NO EVENT SHALL
 * THE COPYRIGHT HOLDER(S) OR AUTHOR(S) BE LIABLE FOR ANY CLAIM, DAMAGES OR
 * OTHER LIABILITY, WHETHER IN AN ACTION OF CONTRACT, TORT OR OTHERWISE,
 * ARISING FROM, OUT OF OR IN CONNECTION WITH THE SOFTWARE OR THE USE OR
 * OTHER DEALINGS IN THE SOFTWARE.
 *
 * Authors: AMD
 *
 */

#include "dm_services.h"

/*
 * Pre-requisites: headers required by header of this unit
 */
#include "include/gpio_types.h"

/*
 * Header of this unit
 */

#include "hw_translate.h"

/*
 * Post-requisites: headers required by this unit
 */

#if defined(CONFIG_DRM_AMD_DC_SI)
#include "dce60/hw_translate_dce60.h"
#endif
#include "dce80/hw_translate_dce80.h"
#include "dce110/hw_translate_dce110.h"
#include "dce120/hw_translate_dce120.h"
#include "dcn10/hw_translate_dcn10.h"
#include "dcn20/hw_translate_dcn20.h"
#include "dcn21/hw_translate_dcn21.h"
#include "dcn30/hw_translate_dcn30.h"
#include "dcn315/hw_translate_dcn315.h"
<<<<<<< HEAD
#endif
=======
>>>>>>> 88084a3d

#include "diagnostics/hw_translate_diag.h"

/*
 * This unit
 */

bool dal_hw_translate_init(
	struct hw_translate *translate,
	enum dce_version dce_version,
	enum dce_environment dce_environment)
{
	if (IS_FPGA_MAXIMUS_DC(dce_environment)) {
		dal_hw_translate_diag_fpga_init(translate);
		return true;
	}

	switch (dce_version) {
#if defined(CONFIG_DRM_AMD_DC_SI)
	case DCE_VERSION_6_0:
	case DCE_VERSION_6_1:
	case DCE_VERSION_6_4:
		dal_hw_translate_dce60_init(translate);
		return true;
#endif
	case DCE_VERSION_8_0:
	case DCE_VERSION_8_1:
	case DCE_VERSION_8_3:
		dal_hw_translate_dce80_init(translate);
		return true;
	case DCE_VERSION_10_0:
	case DCE_VERSION_11_0:
	case DCE_VERSION_11_2:
	case DCE_VERSION_11_22:
		dal_hw_translate_dce110_init(translate);
		return true;
	case DCE_VERSION_12_0:
	case DCE_VERSION_12_1:
		dal_hw_translate_dce120_init(translate);
		return true;
	case DCN_VERSION_1_0:
	case DCN_VERSION_1_01:
		dal_hw_translate_dcn10_init(translate);
		return true;
	case DCN_VERSION_2_0:
		dal_hw_translate_dcn20_init(translate);
		return true;
	case DCN_VERSION_2_01:
	case DCN_VERSION_2_1:
		dal_hw_translate_dcn21_init(translate);
		return true;
	case DCN_VERSION_3_0:
	case DCN_VERSION_3_01:
	case DCN_VERSION_3_02:
	case DCN_VERSION_3_03:
	case DCN_VERSION_3_1:
	case DCN_VERSION_3_16:
		dal_hw_translate_dcn30_init(translate);
		return true;
	case DCN_VERSION_3_15:
		dal_hw_translate_dcn315_init(translate);
		return true;
<<<<<<< HEAD
#endif
=======
>>>>>>> 88084a3d

	default:
		BREAK_TO_DEBUGGER();
		return false;
	}
}<|MERGE_RESOLUTION|>--- conflicted
+++ resolved
@@ -51,10 +51,6 @@
 #include "dcn21/hw_translate_dcn21.h"
 #include "dcn30/hw_translate_dcn30.h"
 #include "dcn315/hw_translate_dcn315.h"
-<<<<<<< HEAD
-#endif
-=======
->>>>>>> 88084a3d
 
 #include "diagnostics/hw_translate_diag.h"
 
@@ -117,10 +113,6 @@
 	case DCN_VERSION_3_15:
 		dal_hw_translate_dcn315_init(translate);
 		return true;
-<<<<<<< HEAD
-#endif
-=======
->>>>>>> 88084a3d
 
 	default:
 		BREAK_TO_DEBUGGER();
