--- conflicted
+++ resolved
@@ -799,15 +799,11 @@
 		timer->id = pdev->id;
 		timer->capability = pdata->timer_capability;
 		timer->reserved = omap_dm_timer_reserved_systimer(timer->id);
+		timer->get_context_loss_count = pdata->get_context_loss_count;
 	}
 
 	timer->irq = irq->start;
 	timer->pdev = pdev;
-<<<<<<< HEAD
-=======
-	timer->capability = pdata->timer_capability;
-	timer->get_context_loss_count = pdata->get_context_loss_count;
->>>>>>> 6ba54ab4
 
 	/* Skip pm_runtime_enable for OMAP1 */
 	if (!(timer->capability & OMAP_TIMER_NEEDS_RESET)) {
