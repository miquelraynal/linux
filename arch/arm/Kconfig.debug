--- conflicted
+++ resolved
@@ -895,22 +895,11 @@
 				 DEBUG_IMX53_UART ||\
 				 DEBUG_IMX6Q_UART || \
 				 DEBUG_IMX6SL_UART
-<<<<<<< HEAD
-=======
-	default "debug/keystone.S" if DEBUG_KEYSTONE_UART0 || \
-				      DEBUG_KEYSTONE_UART1
 	default "debug/msm.S" if DEBUG_MSM_UART1 || \
 				 DEBUG_MSM_UART2 || \
 				 DEBUG_MSM_UART3 || \
 				 DEBUG_MSM8660_UART || \
 				 DEBUG_MSM8960_UART
-	default "debug/mvebu.S" if DEBUG_MVEBU_UART || \
-				   DEBUG_MVEBU_UART_ALTERNATE
-	default "debug/mxs.S" if DEBUG_IMX23_UART || DEBUG_IMX28_UART
-	default "debug/nomadik.S" if DEBUG_NOMADIK_UART
-	default "debug/nspire.S" if 	DEBUG_NSPIRE_CX_UART || \
-					DEBUG_NSPIRE_CLASSIC_UART
->>>>>>> 7323f219
 	default "debug/omap2plus.S" if DEBUG_OMAP2PLUS_UART
 	default "debug/sirf.S" if DEBUG_SIRFPRIMA2_UART1 || DEBUG_SIRFMARCO_UART1
 	default "debug/sti.S" if DEBUG_STI_UART
@@ -1072,15 +1061,9 @@
 
 config DEBUG_UNCOMPRESS
 	bool
-<<<<<<< HEAD
-	depends on ARCH_MULTIPLATFORM
+	depends on ARCH_MULTIPLATFORM || ARCH_MSM
 	default y if DEBUG_LL && !DEBUG_OMAP2PLUS_UART && \
 		     (!DEBUG_TEGRA_UART || !ZBOOT_ROM)
-=======
-	depends on ARCH_MULTIPLATFORM || ARCH_MSM
-	default y if DEBUG_LL && !DEBUG_OMAP2PLUS_UART && \
-		     !DEBUG_TEGRA_UART
->>>>>>> 7323f219
 	help
 	  This option influences the normal decompressor output for
 	  multiplatform kernels.  Normally, multiplatform kernels disable
